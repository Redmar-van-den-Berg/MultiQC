--- conflicted
+++ resolved
@@ -68,12 +68,9 @@
         fn: '*[Vv]alidate[Ss]am[Ff]ile*'
 ```
 
-<<<<<<< HEAD
 #### HsMetrics
 
 Note that the _Target Region Coverage_ plot is generated using the `PCT_TARGET_BASES_` table columns from the HsMetrics output (not immediately obvious when looking at the log files).
-=======
-#### HsMetrics Table
 
 You can customise the columns shown in the HsMetrics table with the config keys `HsMetrics_table_cols` and `HsMetrics_table_cols_hidden`. For example:
 
@@ -90,5 +87,4 @@
 ```
 
 Only values listed in `HsMetrics_table_cols` will be included in the table.
-Anything listed in `HsMetrics_table_cols_hidden` will be hidden by default.
->>>>>>> 117d3fc5
+Anything listed in `HsMetrics_table_cols_hidden` will be hidden by default.