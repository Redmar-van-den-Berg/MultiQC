#!/usr/bin/env python

""" MultiQC module to parse output from kraken """

from __future__ import print_function
from collections import OrderedDict
import os
import logging
import re

from multiqc import config
from multiqc.plots import bargraph
from multiqc.modules.base_module import BaseMultiqcModule

# Initialise the logger
log = logging.getLogger(__name__)


class MultiqcModule(BaseMultiqcModule):
    """ Kraken module """

    def __init__(self):

        # Initialise the parent object
        super(MultiqcModule, self).__init__(
            name="Kraken",
            anchor="kraken",
            href="https://ccb.jhu.edu/software/kraken/",
            info="is a taxonomic classification tool that uses exact k-mer matches to find the lowest common ancestor (LCA) of a given sequence.",
        )

        self.t_ranks = OrderedDict()
        self.t_ranks["S"] = "Species"
        self.t_ranks["G"] = "Genus"
        self.t_ranks["F"] = "Family"
        self.t_ranks["O"] = "Order"
        self.t_ranks["C"] = "Class"
        self.t_ranks["P"] = "Phylum"
        self.t_ranks["K"] = "Kingdom"
        self.t_ranks["D"] = "Domain"
        self.t_ranks["R"] = "Root"
        # self.t_ranks['U'] = 'Unclassified'

        # Find and load any kraken reports
        self.kraken_raw_data = dict()
        for f in self.find_log_files("kraken", filehandles=True):
            self.parse_logs(f)

        # Filter to strip out ignored sample names
        self.kraken_raw_data = self.ignore_samples(self.kraken_raw_data)

        if len(self.kraken_raw_data) == 0:
            raise UserWarning

        log.info("Found {} reports".format(len(self.kraken_raw_data)))

        # Sum counts across all samples, so that we can pick top 5
        self.kraken_total_pct = dict()
        self.kraken_total_counts = dict()
        self.kraken_sample_total_readcounts = dict()
        self.sample_total_readcounts()
        self.sum_sample_counts()

        self.general_stats_cols()
        self.top_five_barplot()

    def parse_logs(self, f):
        """
        Parses a kraken report output file

        1. Percentage of fragments covered by the clade rooted at this taxon
        2. Number of fragments covered by the clade rooted at this taxon
        3. Number of fragments assigned directly to this taxon
        4. A rank code, indicating:
            * (U)nclassified
            * (R)oot
            * (D)omain
            * (K)ingdom
            * (P)hylum
            * (C)lass
            * (O)rder
            * (F)amily
            * (G)enus
            * (S)pecies
           Taxa that are not at any of these 10 ranks have a rank code that is
           formed by using the rank code of the closest ancestor rank with
           a number indicating the distance from that rank.  E.g., "G2" is a
           rank code indicating a taxon is between genus and species and the
           grandparent taxon is at the genus rank.
        5. NCBI taxonomic ID number
        6. Indented scientific name
        """

        # Search regexes for stats
        k2_regex = re.compile(r"^\s{1,2}(\d{1,2}\.\d{1,2})\t(\d+)\t(\d+)\t([\dUDKPCOFGS-]{1,3})\t(\d+)(\s+)(.+)")
        data = []
        for l in f["f"]:
            match = k2_regex.search(l)
            if match:
                row = {
                    "percent": float(match.group(1)),
                    "counts_rooted": int(match.group(2)),
                    "counts_direct": int(match.group(3)),
                    "rank_code": match.group(4),
                    "tax_id": int(match.group(5)),
                    "num_spaces": len(match.group(6)),
                    "classif": match.group(7),
                }
                data.append(row)

        self.kraken_raw_data[f["s_name"]] = data

    def sample_total_readcounts(self):
        """ Compute the total read counts for each sample """

        for s_name, data in self.kraken_raw_data.items():
            self.kraken_sample_total_readcounts[s_name] = 0
            for row in data:
                self.kraken_sample_total_readcounts[s_name] += \
                    row['counts_direct']
                
    def sum_sample_counts(self):
        """ Sum counts across all samples for kraken data """

        # Sum the percentages for each taxa across all samples
        # Allows us to pick top-5 for each rank
        # Use percentages instead of counts so that deeply-sequences samples
        # are not unfairly over-represented
        for s_name, data in self.kraken_raw_data.items():
            for row in data:

                # Convenience vars that are easier to read
                rank_code = row["rank_code"]
                classif = row["classif"]

                # Skip anything that doesn't exactly fit a tax rank level
                if row["rank_code"] == "-" or any(c.isdigit() for c in row["rank_code"]):
                    continue

<<<<<<< HEAD
=======
                # Calculate the total read count using percentages
                # We use either unclassified or the first domain encountered, to try to use the largest proportion of reads = most accurate guess
                if rank_code == "U" or (rank_code == "D" and row["counts_rooted"] > total_guess_count):
                    self.kraken_sample_total_readcounts[s_name] = round(
                        float(row["counts_rooted"]) / (row["percent"] / 100.0)
                    )
                    total_guess_count = row["counts_rooted"]

>>>>>>> 39bb9fb2
                if rank_code not in self.kraken_total_pct:
                    self.kraken_total_pct[rank_code] = dict()
                    self.kraken_total_counts[rank_code] = dict()

                if classif not in self.kraken_total_pct[rank_code]:
                    self.kraken_total_pct[rank_code][classif] = 0
                    self.kraken_total_counts[rank_code][classif] = 0
<<<<<<< HEAD
                self.kraken_total_pct[rank_code][classif] += \
                    row['counts_rooted'] / self.kraken_sample_total_readcounts[s_name]
                self.kraken_total_counts[rank_code][classif] += row['counts_rooted']
=======
                self.kraken_total_pct[rank_code][classif] += row["percent"]
                self.kraken_total_counts[rank_code][classif] += row["counts_rooted"]
>>>>>>> 39bb9fb2

    def general_stats_cols(self):
        """ Add a couple of columns to the General Statistics table """

        # Get top taxa in most specific taxa rank that we have
        top_five = []
        top_rank_code = None
        top_rank_name = None
        for rank_code, rank_name in self.t_ranks.items():
            try:
                sorted_pct = sorted(self.kraken_total_pct[rank_code].items(), key=lambda x: x[1], reverse=True)
                for classif, pct_sum in sorted_pct[:5]:
                    top_five.append(classif)
                top_rank_code = rank_code
                top_rank_name = rank_name
                break
            except KeyError:
                # No species-level data found etc
                pass

        top_one_hkey = "% {}".format(top_five[0])

        # Column headers
        headers = OrderedDict()
        headers[top_one_hkey] = {
            "title": top_one_hkey,
            "description": "Percentage of reads that were the top {} over all samples - {}".format(
                top_rank_name, top_five[0]
            ),
            "suffix": "%",
            "max": 100,
            "scale": "PuBuGn",
        }
        headers["% Top 5"] = {
            "title": "% Top 5 {}".format(top_rank_name),
            "description": "Percentage of reads that were classified by one of the top 5 {} ({})".format(
                top_rank_name, ", ".join(top_five)
            ),
            "suffix": "%",
            "max": 100,
            "scale": "PuBu",
        }
        headers["% Unclassified"] = {
            "title": "% Unclassified",
            "description": "Percentage of reads that were unclassified",
            "suffix": "%",
            "max": 100,
            "scale": "OrRd",
        }

        # Get table data
        tdata = {}
        for s_name, d in self.kraken_raw_data.items():
            tdata[s_name] = {}
            for row in d:
<<<<<<< HEAD
                percent = row['counts_rooted'] / self.kraken_sample_total_readcounts[s_name]
                if row['rank_code'] == 'U':
                    tdata[s_name]['% Unclassified'] = percent
                if row['rank_code'] == top_rank_code and row['classif'] in top_five:
                    tdata[s_name]['% Top 5'] = percent + tdata[s_name].get('% Top 5', 0)
                if row['rank_code'] == top_rank_code and row['classif'] == top_five[0]:
                    tdata[s_name][top_one_hkey] = percent
=======
                if row["rank_code"] == "U":
                    tdata[s_name]["% Unclassified"] = row["percent"]
                if row["rank_code"] == top_rank_code and row["classif"] in top_five:
                    tdata[s_name]["% Top 5"] = row["percent"] + tdata[s_name].get("% Top 5", 0)
                if row["rank_code"] == top_rank_code and row["classif"] == top_five[0]:
                    tdata[s_name][top_one_hkey] = row["percent"]
>>>>>>> 39bb9fb2

            if top_one_hkey not in tdata[s_name]:
                tdata[s_name][top_one_hkey] = 0

        self.general_stats_addcols(tdata, headers)

    def top_five_barplot(self):
        """ Add a bar plot showing the top-5 from each taxa rank """

        pd = []
        cats = list()
        pconfig = {
            "id": "kraken-topfive-plot",
            "title": "Kraken 2: Top taxa",
            "ylab": "Number of fragments",
            "data_labels": list(self.t_ranks.values()),
        }

        for rank_code, rank_name in self.t_ranks.items():
            rank_cats = OrderedDict()
            rank_data = dict()

            # Loop through the summed tax percentages to get the top 5 across all samples
            try:
                sorted_pct = sorted(self.kraken_total_pct[rank_code].items(), key=lambda x: x[1], reverse=True)
            except KeyError:
                # Taxa rank not found in this sample
                continue
            i = 0
            counts_shown = {}
            for classif, pct_sum in sorted_pct:
                i += 1
                if i > 5:
                    break
                rank_cats[classif] = {"name": classif}
                # Pull out counts for this rank + classif from each sample
                for s_name, d in self.kraken_raw_data.items():
                    if s_name not in rank_data:
                        rank_data[s_name] = dict()
                    if s_name not in counts_shown:
                        counts_shown[s_name] = 0
                    for row in d:
                        if row["rank_code"] == rank_code:
                            if row["classif"] == classif:
                                if classif not in rank_data[s_name]:
                                    rank_data[s_name][classif] = 0
                                rank_data[s_name][classif] += row["counts_rooted"]
                                counts_shown[s_name] += row["counts_rooted"]

            # Add in unclassified reads and "other" - we presume from other species etc.
            for s_name, d in self.kraken_raw_data.items():
                for row in d:
                    if row["rank_code"] == "U":
                        rank_data[s_name]["U"] = row["counts_rooted"]
                        counts_shown[s_name] += row["counts_rooted"]
                rank_data[s_name]["other"] = self.kraken_sample_total_readcounts[s_name] - counts_shown[s_name]

                # This should never happen... But it does sometimes if the total read count is a bit off
                if rank_data[s_name]["other"] < 0:
                    log.debug(
                        "Found negative 'other' count for {} ({}): {}".format(
                            s_name, self.t_ranks[rank_code], rank_data[s_name]["other"]
                        )
                    )
                    rank_data[s_name]["other"] = 0

            rank_cats["other"] = {"name": "Other", "color": "#cccccc"}
            rank_cats["U"] = {"name": "Unclassified", "color": "#d4949c"}

            cats.append(rank_cats)
            pd.append(rank_data)

        self.add_section(
            name="Top taxa",
            anchor="kraken-topfive",
            description="The number of reads falling into the top 5 taxa across different ranks.",
            helptext="""
                To make this plot, the percentage of each sample assigned to a given taxa is summed across all samples.
                The counts for these top five taxa are then plotted for each of the 9 different taxa ranks.
                The unclassified count is always shown across all taxa ranks.

                The total number of reads is approximated by dividing the number of `unclassified` reads by the percentage of
                the library that they account for.
                Note that this is only an approximation, and that kraken percentages don't always add to exactly 100%.

                The category _"Other"_ shows the difference between the above total read count and the sum of the read counts
                in the top 5 taxa shown + unclassified. This should cover all taxa _not_ in the top 5, +/- any rounding errors.

                Note that any taxon that does not exactly fit a taxon rank (eg. `-` or `G2`) is ignored.
            """,
            plot=bargraph.plot(pd, cats, pconfig),
        )<|MERGE_RESOLUTION|>--- conflicted
+++ resolved
@@ -116,9 +116,8 @@
         for s_name, data in self.kraken_raw_data.items():
             self.kraken_sample_total_readcounts[s_name] = 0
             for row in data:
-                self.kraken_sample_total_readcounts[s_name] += \
-                    row['counts_direct']
-                
+                self.kraken_sample_total_readcounts[s_name] += row["counts_direct"]
+
     def sum_sample_counts(self):
         """ Sum counts across all samples for kraken data """
 
@@ -137,17 +136,6 @@
                 if row["rank_code"] == "-" or any(c.isdigit() for c in row["rank_code"]):
                     continue
 
-<<<<<<< HEAD
-=======
-                # Calculate the total read count using percentages
-                # We use either unclassified or the first domain encountered, to try to use the largest proportion of reads = most accurate guess
-                if rank_code == "U" or (rank_code == "D" and row["counts_rooted"] > total_guess_count):
-                    self.kraken_sample_total_readcounts[s_name] = round(
-                        float(row["counts_rooted"]) / (row["percent"] / 100.0)
-                    )
-                    total_guess_count = row["counts_rooted"]
-
->>>>>>> 39bb9fb2
                 if rank_code not in self.kraken_total_pct:
                     self.kraken_total_pct[rank_code] = dict()
                     self.kraken_total_counts[rank_code] = dict()
@@ -155,14 +143,10 @@
                 if classif not in self.kraken_total_pct[rank_code]:
                     self.kraken_total_pct[rank_code][classif] = 0
                     self.kraken_total_counts[rank_code][classif] = 0
-<<<<<<< HEAD
-                self.kraken_total_pct[rank_code][classif] += \
-                    row['counts_rooted'] / self.kraken_sample_total_readcounts[s_name]
-                self.kraken_total_counts[rank_code][classif] += row['counts_rooted']
-=======
-                self.kraken_total_pct[rank_code][classif] += row["percent"]
+                self.kraken_total_pct[rank_code][classif] += (
+                    row["counts_rooted"] / self.kraken_sample_total_readcounts[s_name]
+                )
                 self.kraken_total_counts[rank_code][classif] += row["counts_rooted"]
->>>>>>> 39bb9fb2
 
     def general_stats_cols(self):
         """ Add a couple of columns to the General Statistics table """
@@ -218,22 +202,13 @@
         for s_name, d in self.kraken_raw_data.items():
             tdata[s_name] = {}
             for row in d:
-<<<<<<< HEAD
-                percent = row['counts_rooted'] / self.kraken_sample_total_readcounts[s_name]
-                if row['rank_code'] == 'U':
-                    tdata[s_name]['% Unclassified'] = percent
-                if row['rank_code'] == top_rank_code and row['classif'] in top_five:
-                    tdata[s_name]['% Top 5'] = percent + tdata[s_name].get('% Top 5', 0)
-                if row['rank_code'] == top_rank_code and row['classif'] == top_five[0]:
+                percent = row["counts_rooted"] / self.kraken_sample_total_readcounts[s_name]
+                if row["rank_code"] == "U":
+                    tdata[s_name]["% Unclassified"] = percent
+                if row["rank_code"] == top_rank_code and row["classif"] in top_five:
+                    tdata[s_name]["% Top 5"] = percent + tdata[s_name].get("% Top 5", 0)
+                if row["rank_code"] == top_rank_code and row["classif"] == top_five[0]:
                     tdata[s_name][top_one_hkey] = percent
-=======
-                if row["rank_code"] == "U":
-                    tdata[s_name]["% Unclassified"] = row["percent"]
-                if row["rank_code"] == top_rank_code and row["classif"] in top_five:
-                    tdata[s_name]["% Top 5"] = row["percent"] + tdata[s_name].get("% Top 5", 0)
-                if row["rank_code"] == top_rank_code and row["classif"] == top_five[0]:
-                    tdata[s_name][top_one_hkey] = row["percent"]
->>>>>>> 39bb9fb2
 
             if top_one_hkey not in tdata[s_name]:
                 tdata[s_name][top_one_hkey] = 0
