#!/usr/bin/env python

""" MultiQC submodule to parse output from fgbio ErrorRateByReadPosition """


from distutils.util import strtobool
from multiqc.plots import linegraph


def parse_reports(self):
    """Parser metric files for fgbio ErrorRateByReadPosition.

    Stores the per-read-per-position metrics into a data file and adds a section
    with a per-sample plot.
    """
    linegraph_keys = ['error_rate', 'a_to_c_error_rate', 'a_to_g_error_rate', 'a_to_t_error_rate', 'c_to_a_error_rate', 'c_to_g_error_rate', 'c_to_t_error_rate']
    non_collapsed_keys = ['g_to_a_error_rate', 'g_to_c_error_rate', 'g_to_t_error_rate', 't_to_a_error_rate', 't_to_c_error_rate', 't_to_g_error_rate']

    # slurp in all the data
    all_data = dict()
    error_rates = dict()
    y_max = 0.01  # default to 1%
    collapse = True  # same as the `--collapse` option on `ErrorRateByReadPosition`
    is_new_format = False  # Test if this is new or old format
    for f in self.find_log_files('fgbio/errorratebyreadposition', filehandles=True):
        fh = f['f']
        header = fh.readline().rstrip('\r\n').split('\t')
        if not header or header[0] != 'read_number':
            continue

        # Check if this is the new style
        if 'collapsed' in header:
            is_new_format = True

        # slurp in the data for this sample
        s_name = f['s_name']
        s_data = dict()
        bases_total = 0
        errors = 0
        for line in fh:
            fields = line.rstrip('\r\n').split('\t')
            assert len(fields) == len(header), "Missing fields in line: `{}`".format(line)
            fields[1:4] = [int(field) for field in fields[1:4]]
            fields[4:11] = [float(field) for field in fields[4:11]]
            if is_new_format:
                # Check if collapse was true or false
                fields[-1] = bool(strtobool(fields[-1]))
                collapse = fields[-1]
                if not collapse:
                    # Substitutions types were not collapsed, parse them
                    fields[11:-1] = [float(field) for field in fields[4:11]]

            row_data = dict(zip(header, fields))
            read_number = row_data['read_number']
            position = row_data['position']
            if read_number not in s_data:
                s_data[read_number] = dict()
            s_data[read_number][position] = row_data

            for key in linegraph_keys + (non_collapsed_keys if not collapse else []):
                y_max = max(y_max, row_data[key])
            bases_total += row_data['bases_total']
            errors += row_data['errors']

        if s_data:
            all_data[s_name] = s_data
            error_rate = 0.0 if bases_total == 0 else errors / float(bases_total)
            error_rates[s_name] = {'error_rate': error_rate}

    # ignore samples
    all_data = self.ignore_samples(all_data)

    # if no data, then do nothing
    if not all_data:
        return 0

    # Write parsed data to a file
    self.write_data_file(all_data, 'multiqc_fgbio_ErrorRateByReadPosition_per_position')
    self.write_data_file(error_rates, 'multiqc_fgbio_ErrorRateByReadPosition_total')

    # Plot the data and add section
    pconfig = {
        'id': 'fgbio_ErrorRateByReadPosition',
        'title': 'Fgbio: Error Rate by Read Position',
        'ylab': 'Error rate',
        'xlab': 'Read Position',
        'xDecimals': False,
        'tt_label': '<b>read position {point.x}</b>: {point.y:.2f} %',
        'ymax': y_max,
        'ymin': 0,
        'data_labels': [
            {'name': 'Error Rate', 'ylab': 'Error Rate'},
            {'name': 'A > C', 'ylab': 'A to C error rate'},
            {'name': 'A > G', 'ylab': 'A to G error rate'},
            {'name': 'A > T', 'ylab': 'A to T error rate'},
            {'name': 'C > A', 'ylab': 'C to A error rate'},
            {'name': 'C > G', 'ylab': 'C to G error rate'},
            {'name': 'C > T', 'ylab': 'C to T error rate'},
        ],
    }

    uncollapsed_labels = [
        {'name': 'G > A', 'ylab': 'G to A error rate'},
        {'name': 'G > C', 'ylab': 'G to C error rate'},
        {'name': 'G > T', 'ylab': 'G to T error rate'},
        {'name': 'T > A', 'ylab': 'T to A error rate'},
        {'name': 'T > C', 'ylab': 'T to C error rate'},
        {'name': 'T > G', 'ylab': 'T to G error rate'},
    ]

    if not collapse:
        pconfig['data_labels'] += uncollapsed_labels

    keys = linegraph_keys + (non_collapsed_keys if not collapse else [])

    # Build a list of linegraphs
    linegraph_data = [{} for _ in keys]
    for s_name, s_data in all_data.items():
        for read_number, read_data in s_data.items():
<<<<<<< HEAD
            s_name = "%s_R%d" % (s_name, int(read_number) + 1)
            for index, lg in enumerate(linegraph_data):
                lg[s_name] = dict((d["position"], d[keys[index]]) for d in read_data.values())
=======
            s_name_with_read = "%s_R%d" % (s_name, int(read_number))
            for lg, index in zip(linegraph_data, range(7)):
                lg[s_name_with_read] = dict((d['position'], d[linegraph_keys[index]]) for d in read_data.values())
>>>>>>> 47f1a9d3

    # add a section for the plot
    self.add_section(
        name='Error Rate by Read Position',
        anchor='fgbio-error-rate-by-read-position',
        description='Error rate by read position. Plot tabs show the error rates for specific substitution types. `--collapse={}`'.format(collapse),
        helptext='''
        The error rate by read position. If `collapsed` was `true`, then complementary
        substitutions were grouped together into the first 6 error rates.
        e.g. `T>G` substitutions are reported as `A>C`. Otherwise, all 12 substitution
        rates are reported.


        The following are reads / bases are excluded from the analysis:

        * Unmapped reads
        * Reads marked as failing vendor quality
        * Reads marked as duplicates (unless `--include-duplicates` was specified)
        * Secondary and supplemental records
        * Soft-clipped bases in records
        * Reads with MAPQ < `--min-mapping-quality` (default: `20`)
        * Bases with base quality < `--min-base-quality` (default: `0`)
        * Bases where either the read base or the reference base is non-ACGT
        ''',
        plot=linegraph.plot(linegraph_data, pconfig),
    )

    # Add to general stats table
    headers = {
        'error_rate': {
            'title': '% Error',
            'description': 'Percent error across all read positions',
            'min': 0,
            'max': 100.0,
            'scale': 'GnYlRd',
            'suffix': '%',
            'format': '{:,.2f}',
            'modify': lambda x: 100.0 * x,
        }
    }
    self.general_stats_addcols(error_rates, headers)

    return len(all_data)<|MERGE_RESOLUTION|>--- conflicted
+++ resolved
@@ -117,15 +117,9 @@
     linegraph_data = [{} for _ in keys]
     for s_name, s_data in all_data.items():
         for read_number, read_data in s_data.items():
-<<<<<<< HEAD
-            s_name = "%s_R%d" % (s_name, int(read_number) + 1)
-            for index, lg in enumerate(linegraph_data):
-                lg[s_name] = dict((d["position"], d[keys[index]]) for d in read_data.values())
-=======
             s_name_with_read = "%s_R%d" % (s_name, int(read_number))
             for lg, index in zip(linegraph_data, range(7)):
                 lg[s_name_with_read] = dict((d['position'], d[linegraph_keys[index]]) for d in read_data.values())
->>>>>>> 47f1a9d3
 
     # add a section for the plot
     self.add_section(
