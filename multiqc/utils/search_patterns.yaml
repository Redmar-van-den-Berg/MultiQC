# MultiQC search patterns.
# Default configurations for how modules can find their log files.
# Loaded by the config module so that these patterns can be overwritten in user config files.

adapterRemoval:
    fn: '*.settings'
    contents: 'AdapterRemoval'
    num_lines: 1
afterqc:
    fn: '*.json'
    contents: 'allow_mismatch_in_poly'
bamtools/stats:
    contents: 'Stats for BAM file(s):'
    shared: true
    num_lines: 10
bbmap/stats:
    contents: '#Name	Reads	ReadsPct'
    num_lines: 4
bbmap/aqhist:
    contents: '#Quality	count1	fraction1	count2	fraction2'
    num_lines: 1
bbmap/bhist:
    contents: '#Pos	A	C	G	T	N'
    num_lines: 1
bbmap/bincov:
    # 3rd line (1st is #Mean)
    contents: '#RefName	Cov	Pos	RunningPos'
    num_lines: 3
bbmap/bqhist:
    contents: '#BaseNum	count_1	min_1	max_1	mean_1	Q1_1	med_1	Q3_1	LW_1	RW_1	count_2	min_2	max_2	mean_2	Q1_2	med_2	Q3_2	LW_2	RW_2'
    num_lines: 1
bbmap/covhist:
    contents: '#Coverage	numBases'
    num_lines: 1
bbmap/covstats:
    contents: '#ID	Avg_fold'
    num_lines: 1
bbmap/ehist:
    contents: '#Errors	Count'
    num_lines: 1
bbmap/gchist:
    # 5th line (1st is #Mean)
    contents: '#GC	Count'
    num_lines: 5
bbmap/idhist:
    contents: '#Mean_reads'
    num_lines: 1
bbmap/ihist:
    # 6th line (first is #Mean)
    contents: '#InsertSize	Count'
    num_lines: 6
bbmap/indelhist:
    contents: '#Length	Deletions	Insertions'
    num_lines: 1
bbmap/lhist:
    contents: '#Length	Count'
    num_lines: 1
bbmap/mhist:
    contents: '#BaseNum	Match1	Sub1	Del1	Ins1	N1	Other1	Match2	Sub2	Del2	Ins2	N2	Other2'
    num_lines: 1
bbmap/qahist:
    contents: '#Deviation'
    num_lines: 1
bbmap/qhist:
    contents: '#BaseNum	Read1_linear	Read1_log	Read1_measured	Read2_linear	Read2_log	Read2_measured'
    num_lines: 1
bbmap/rpkm:
    contents: '#File	'
    num_lines: 1
bbmap/statsfile_machine:
    contents: 'Reads Used='
    num_lines: 1
bbmap/statsfile:
    contents: 'Reads Used:'
    num_lines: 1
bcftools/stats:
    contents: 'This file was produced by bcftools stats'
    shared: true
bcl2fastq:
    - fn: 'Stats.json'
      contents: 'DemuxResults'
    - num_lines: 300
biobambam2/bamsormadup:
    contents: '# bamsormadup'
    num_lines: 2
biobloomtools:
    contents: 'filter_id	hits	misses	shared	rate_hit	rate_miss	rate_shared'
    num_lines: 2
biscuit/align_mapq:
    fn: '*_mapq_table.txt'
    contents: 'BISCUITqc Mapping Quality Table'
biscuit/align_strand:
    fn: '*_strand_table.txt'
    contents: 'BISCUITqc Strand Table'
biscuit/align_isize:
    fn: '*_isize_score_table.txt'
    contents: 'BISCUITqc Insert Size, Score Table'
biscuit/covdist_cpg:
    fn: '*_covdist_cpg_table.txt'
    contents: 'BISCUITqc CpG Depth Distribution (All)'
biscuit/covdist_cpg_q40:
    fn: '*_covdist_cpg_q40_table.txt'
    contents: 'BISCUITqc CpG Depth Distribution (Q40)'
biscuit/covdist_cpg_q40_botgc:
    fn: '*_covdist_cpg_q40_botgc_table.txt'
    contents: 'BISCUITqc CpG Depth Distribution (low GC, Q40)'
biscuit/covdist_cpg_q40_topgc:
    fn: '*_covdist_cpg_q40_topgc_table.txt'
    contents: 'BISCUITqc CpG Depth Distribution (high GC, Q40)'
biscuit/covdist:
    fn: '*_covdist_table.txt'
    contents: 'BISCUITqc Depth Distribution (All)'
biscuit/covdist_q40:
    fn: '*_covdist_q40_table.txt'
    contents: 'BISCUITqc Depth Distribution (Q40)'
biscuit/covdist_q40_botgc:
    fn: '*_covdist_q40_botgc_table.txt'
    contents: 'BISCUITqc Depth Distribution (low GC, Q40)'
biscuit/covdist_q40_topgc:
    fn: '*_covdist_q40_topgc_table.txt'
    contents: 'BISCUITqc Depth Distribution (high GC, Q40)'
biscuit/qc_cv:
    fn: '*_all_cv_table.txt'
    contents: 'BISCUITqc Uniformity Table'
biscuit/qc_cpg_cv:
    fn: '*_cpg_cv_table.txt'
    contents: 'BISCUITqc CpG Uniformity Table'
biscuit/qc_cpg_dist:
    fn: '*_cpg_dist_table.txt'
    contents: 'BISCUITqc CpG Distribution Table'
biscuit/dup_report:
    fn: '*_dup_report.txt'
    contents: 'BISCUITqc Read Duplication Table'
biscuit/markdup_report:
    fn: '*_markdup_report.txt'
    contents: '[mark_dup] parsed'
biscuit/retention_cph_readpos:
    fn: '*_CpHRetentionByReadPos.txt'
    contents: 'BISCUITqc CpH Retention by Read Position Table'
biscuit/retention_cpg_readpos:
    fn: '*_CpGRetentionByReadPos.txt'
    contents: 'BISCUITqc CpG Retention by Read Position Table'
biscuit/retention_dist:
    fn: '*_CpGRetentionDist.txt'
    contents: 'BISCUITqc Retention Distribution Table'
biscuit/retention_dist_byread:
    fn: '*_freqOfTotalRetentionPerRead.txt'
    contents: 'BISCUITqc Frequency of Total Retention per Read Table'
biscuit/retention_rate_bybase:
    fn: '*_totalBaseConversionRate.txt'
    contents: 'BISCUITqc Conversion Rate by Base Average Table'
biscuit/retention_rate_byread:
    fn: '*_totalReadConversionRate.txt'
    contents: 'BISCUITqc Conversion Rate by Read Average Table'
bismark/align:
    fn: '*_[SP]E_report.txt'
bismark/dedup:
    fn: '*.deduplication_report.txt'
bismark/meth_extract:
    fn: '*_splitting_report.txt'
bismark/m_bias:
    fn: '*M-bias.txt'
bismark/bam2nuc:
    fn: '*.nucleotide_stats.txt'
bowtie1:
    contents: '# reads processed:'
    exclude_fn:
        # Tophat log files
        - 'bowtie.left_kept_reads.log'
        - 'bowtie.left_kept_reads.m2g_um.log'
        - 'bowtie.left_kept_reads.m2g_um_seg1.log'
        - 'bowtie.left_kept_reads.m2g_um_seg2.log'
        - 'bowtie.right_kept_reads.log'
        - 'bowtie.right_kept_reads.m2g_um.log'
        - 'bowtie.right_kept_reads.m2g_um_seg1.log'
        - 'bowtie.right_kept_reads.m2g_um_seg2.log'
    shared: true
bowtie2:
    contents: 'reads; of these:'
    exclude_contents:
        - 'bisulfite'
        - 'HiC-Pro'
    shared: true
busco:
    fn: 'short_summary_*'
    contents: 'BUSCO version is:'
    num_lines: 1
custom_content:
    fn_re: '.+_mqc\.(yaml|yml|json|txt|csv|tsv|log|out|png|jpg|jpeg)'
clipandmerge:
    contents: 'ClipAndMerge ('
    num_lines: 5
clusterflow/logs:
    fn: '*_clusterFlow.txt'
    shared: true
clusterflow/runfiles:
    fn: '*.run'
    contents: 'Cluster Flow Run File'
    num_lines: 2
conpair/concordance:
    contents: 'markers (coverage per marker threshold : '
    num_lines: 3
conpair/contamination:
    contents: 'Tumor sample contamination level: '
    num_lines: 3
cutadapt:
    contents: 'This is cutadapt'
    # contents: 'cutadapt version' # Use this instead if using very old versions of cutadapt (eg. v1.2)
    shared: true
damageprofiler:
    fn: '*dmgprof.json'
dedup:
    fn: 'dedup.log'
deeptools/bamPEFragmentSizeTable:
    contents: '	Frag. Sampled	Frag. Len. Min.	Frag. Len. 1st. Qu.	Frag. Len. Mean	Frag. Len. Median	Frag. Len. 3rd Qu.'
    num_lines: 1
deeptools/bamPEFragmentSizeDistribution:
    contents: '#bamPEFragmentSize'
    num_lines: 1
deeptools/estimateReadFiltering:
    contents: 'Sample	Total Reads	Mapped Reads	Alignments in blacklisted regions	Estimated mapped reads'
    num_lines: 1
deeptools/plotCorrelationData:
    contents: '#plotCorrelation --outFileCorMatrix'
    num_lines: 1
deeptools/plotCoverageStdout:
    contents: 'sample	mean	std	min	25%	50%	75%	max'
    num_lines: 1
deeptools/plotCoverageOutRawCounts:
    contents: "#plotCoverage --outRawCounts"
    num_lines: 1
deeptools/plotEnrichment:
    contents: 'file	featureType	percent	featureReadCount	totalReadCount'
    num_lines: 1
deeptools/plotFingerprintOutRawCounts:
    contents: '#plotFingerprint --outRawCounts'
    num_lines: 1
deeptools/plotFingerprintOutQualityMetrics:
    contents: 'Sample	AUC	Synthetic AUC	X-intercept	Synthetic X-intercept	Elbow Point	Synthetic Elbow Point'
    num_lines: 1
deeptools/plotPCAData:
    contents: '#plotPCA --outFileNameData'
    num_lines: 1
deeptools/plotProfile:
    contents: 'bin labels'
    num_lines: 1
fastp:
    fn: '*fastp.json'
fastq_screen:
    fn: '*_screen.txt'
fastqc/data:
    fn: 'fastqc_data.txt'
fastqc/zip:
    fn: '*_fastqc.zip'
fastqc/theoretical_gc:
    fn: '*fastqc_theoretical_gc*'
featurecounts:
    fn: '*.summary'
    shared: true
flash/log:
    contents: '[FLASH]'
    shared: true
flash/hist:
    fn: '*flash*.hist'
flexbar:
    contents: 'Flexbar - flexible barcode and adapter removal'
    shared: true
gatk/varianteval:
    contents: '#:GATKTable:TiTvVariantEvaluator'
    shared: true
gatk/base_recalibrator:
    contents: '#:GATKTable:Arguments:Recalibration'
    num_lines: 3
goleft_indexcov/roc:
    fn: '*-indexcov.roc'
goleft_indexcov/ped:
    fn: '*-indexcov.ped'
happy:
    fn: '*.summary.csv'
    contents: 'Type,Filter,TRUTH'
htseq:
    contents: '__too_low_aQual'
hicexplorer:
    contents: 'Min rest. site distance'
    max_filesize: 4096
    num_lines: 5
hicup:
    fn: 'HiCUP_summary_report*'
hicpro/mmapstat:
    fn: '*.mmapstat'
hicpro/mpairstat:
    fn: '*.mpairstat'
hicpro/mergestat:
    fn: '*.mergestat'
hicpro/mRSstat:
    fn: '*.mRSstat'
hicpro/assplit:
    fn: '*.assplit.stat'
hisat2:
    contents: 'HISAT2 summary stats:'
    shared: true
homer/findpeaks:
    contents: '# HOMER Peaks'
    num_lines: 3
homer/GCcontent:
    fn: 'tagGCcontent.txt'
homer/genomeGCcontent:
    fn: 'genomeGCcontent.txt'
homer/RestrictionDistribution:
    fn: 'petagRestrictionDistribution.*.txt'
homer/LengthDistribution:
    fn: 'tagLengthDistribution.txt'
homer/tagInfo:
    fn: 'tagInfo.txt'
homer/FreqDistribution:
    fn: 'petag.FreqDistribution_1000.txt'
interop/summary:
    contents: 'Level,Yield,Projected Yield,Aligned,Error Rate,Intensity C1,%>=Q30'
interop/index-summary:
    contents: 'Total Reads,PF Reads,% Read Identified (PF),CV,Min,Max'
jellyfish:
    fn: '*_jf.hist'
kallisto:
    contents: '[quant] finding pseudoalignments for the reads'
    shared: true
kat:
    fn: '*.dist_analysis.json'
leehom:
    contents: 'Adapter dimers/chimeras'
    shared: true
longranger/summary:
    fn: '*summary.csv'
    contents: 'longranger_version,instrument_ids,gems_detected,mean_dna_per_gem,bc_on_whitelist,bc_mean_qscore,n50_linked_reads_per_molecule'
    num_lines: 2
longranger/invocation:
    fn: '_invocation'
    contents: 'call PHASER_SVCALLER_CS('
    max_filesize: 2048
macs2:
    fn: '*_peaks.xls'
methylQA:
    fn: '*.report'
    shared: true
minionqc:
    fn: 'summary.yaml'
    contents: 'total.gigabases'
mirtrace/summary:
    fn: 'mirtrace-results.json'
mirtrace/length:
    fn: 'mirtrace-stats-length.tsv'
mirtrace/contaminationbasic:
    fn: 'mirtrace-stats-contamination_basic.tsv'
mirtrace/mirnacomplexity:
    fn: 'mirtrace-stats-mirna-complexity.tsv'
<<<<<<< HEAD
mtnucratio:
    fn: '*mtnucratiomtnuc.json'
=======
mosdepth/global_dist:
    fn: '*.mosdepth.global.dist.txt'
mosdepth/region_dist:
    fn: '*.mosdepth.region.dist.txt'
>>>>>>> 876783d4
disambiguate:
    contents: 'unique species A pairs'
    num_lines: 2
peddy/summary_table:
    fn: '*.peddy.ped'
peddy/het_check:
    fn: '*.het_check.csv'
peddy/ped_check:
    fn: '*.ped_check.csv'
peddy/sex_check:
    fn: '*.sex_check.csv'
peddy/background_pca:
    fn: '*.background_pca.json'
phantompeakqualtools/out:
    fn: '*.spp.out'
picard/alignment_metrics:
    contents: 'AlignmentSummaryMetrics'
    shared: true
picard/basedistributionbycycle:
    contents: 'BaseDistributionByCycleMetrics'
    shared: true
picard/gcbias:
    contents: 'GcBias'
    shared: true
picard/hsmetrics:
    contents: 'HsMetrics'
    shared: true
picard/insertsize:
    contents: 'InsertSizeMetrics'
    shared: true
picard/markdups:
    contents: 'DuplicationMetrics'
    shared: true
picard/oxogmetrics:
    contents: 'CollectOxoGMetrics'
    shared: true
picard/pcr_metrics:
    contents: 'TargetedPcrMetrics'
    shared: true
picard/rnaseqmetrics:
    contents_re: 'Collect[Rr]na[Ss]eq[Mm]etrics'
    shared: true
picard/rrbs_metrics:
    contents: 'RrbsSummaryMetrics'
    shared: true
picard/sam_file_validation:
    fn: '*[Vv]alidate[Ss]am[Ff]ile*'
picard/variant_calling_metrics:
    fn: '*.variant_calling_detail_metrics'
    contents: 'CollectVariantCallingMetrics'
    shared: true
picard/wgs_metrics:
    contents: 'CollectWgsMetrics'
    shared: true
preseq:
    - contents: 'EXPECTED_DISTINCT'
      num_lines: 2
    - contents: 'distinct_reads'
      num_lines: 2
preseq/real_counts:
    fn: '*preseq_real_counts*'
prokka:
    contents: 'contigs:'
    num_lines: 2
qorts:
    contents: 'BENCHMARK_MinutesOnSamIteration'
    num_lines: 100
qualimap/bamqc/genome_results:
    fn: 'genome_results.txt'
qualimap/bamqc/coverage:
    fn: 'coverage_histogram.txt'
qualimap/bamqc/insert_size:
    fn: 'insert_size_histogram.txt'
qualimap/bamqc/genome_fraction:
    fn: 'genome_fraction_coverage.txt'
qualimap/bamqc/gc_dist:
    fn: 'mapped_reads_gc-content_distribution.txt'
qualimap/rnaseq/rnaseq_results:
    fn: 'rnaseq_qc_results.txt'
qualimap/rnaseq/coverage:
    fn: 'coverage_profile_along_genes_(total).txt'
quast:
    fn: 'report.tsv'
    shared: true
rna_seqc/metrics:
    fn: 'metrics.tsv'
    shared: true
rna_seqc/coverage:
    fn_re: 'meanCoverageNorm_(high|medium|low)\.txt'
rna_seqc/correlation:
    fn_re: 'corrMatrix(Pearson|Spearman)\.txt'
rsem:
    - fn: '*.cnt'
rseqc/bam_stat:
    contents: 'Proper-paired reads map to different chrom:'
    max_filesize: 500000
rseqc/gene_body_coverage:
    fn: '*.geneBodyCoverage.txt'
rseqc/inner_distance:
    fn: '*.inner_distance_freq.txt'
rseqc/junction_annotation:
    contents: 'Partial Novel Splicing Junctions:'
    max_filesize: 500000
rseqc/junction_saturation:
    fn: '*.junctionSaturation_plot.r'
rseqc/read_gc:
    fn: '*.GC.xls'
rseqc/read_distribution:
    contents: 'Group               Total_bases         Tag_count           Tags/Kb'
    max_filesize: 500000
rseqc/read_duplication_pos:
    fn: '*.pos.DupRate.xls'
rseqc/infer_experiment:
    - fn: '*infer_experiment.txt'
    - contents: 'Fraction of reads explained by'
      max_filesize: 500000
salmon/meta:
    fn: 'meta_info.json'
    contents: 'salmon_version'
salmon/fld:
    fn: 'flenDist.txt'
samblaster:
    contents: 'samblaster: Version'
    shared: true
samtools/stats:
    contents: 'This file was produced by samtools stats'
    shared: true
samtools/flagstat:
    contents: 'in total (QC-passed reads + QC-failed reads)'
    shared: true
samtools/idxstats:
    fn: '*idxstat*'
samtools/rmdup:
    contents: '[bam_rmdup'
    shared: true
sargasso:
    fn: 'overall_filtering_summary.txt'
skewer:
    contents: 'maximum error ratio allowed (-r):'
    shared: true
slamdunk/summary:
    contents: '# slamdunk summary'
    num_lines: 1
slamdunk/PCA:
    contents: '# slamdunk PCA'
    num_lines: 1
slamdunk/rates:
    contents: '# slamdunk rates'
    num_lines: 1
slamdunk/utrrates:
    contents: '# slamdunk utrrates'
    num_lines: 1
slamdunk/tcperreadpos:
    contents: '# slamdunk tcperreadpos'
    num_lines: 1
slamdunk/tcperutrpos:
    contents: '# slamdunk tcperutr'
    num_lines: 1
snpeff:
    contents: 'SnpEff_version'
    max_filesize: 5000000
sortmerna:
    contents: 'Minimal SW score based on E-value'
    shared: true
stacks/gstacks:
    fn: 'gstacks.log.distribs'
    contents: 'BEGIN effective_coverages_per_sample'
stacks/populations:
    fn: 'populations.log.distribs'
    contents: 'BEGIN missing_samples_per_loc_prefilters'
stacks/sumstats:
    fn: '*.sumstats_summary.tsv'
    contents: '# Pop ID	Private	Num_Indv	Var	StdErr	P	Var'
    max_filesize: 1000000
star:
    fn: '*Log.final.out'
star/genecounts:
    fn: '*ReadsPerGene.out.tab'
supernova/report:
    fn: '*report*.txt'
    num_lines: 100
    contents: '- assembly checksum ='
supernova/summary:
    fn: 'summary.json'
    num_lines: 120
    contents: '"lw_mean_mol_len":'
supernova/molecules:
    fn: 'histogram_molecules.json'
    num_lines: 10
    contents: '"description": "molecules",'
supernova/kmers:
    fn: 'histogram_kmer_count.json'
    num_lines: 10
    contents: '"description": "kmer_count",'
theta2:
    fn: '*.BEST.results'
tophat:
    fn: '*align_summary.txt'
    shared: true
trimmomatic:
    contents: 'Trimmomatic'
    shared: true
vcftools/relatedness2:
    fn: '*.relatedness2'
vcftools/tstv_by_count:
    fn: '*.TsTv.count'
vcftools/tstv_by_qual:
    fn: '*.TsTv.qual'
vcftools/tstv_summary:
    fn: '*.TsTv.summary'
verifybamid/selfsm:
    fn: '*.selfSM'<|MERGE_RESOLUTION|>--- conflicted
+++ resolved
@@ -352,15 +352,12 @@
     fn: 'mirtrace-stats-contamination_basic.tsv'
 mirtrace/mirnacomplexity:
     fn: 'mirtrace-stats-mirna-complexity.tsv'
-<<<<<<< HEAD
 mtnucratio:
     fn: '*mtnucratiomtnuc.json'
-=======
 mosdepth/global_dist:
     fn: '*.mosdepth.global.dist.txt'
 mosdepth/region_dist:
     fn: '*.mosdepth.region.dist.txt'
->>>>>>> 876783d4
 disambiguate:
     contents: 'unique species A pairs'
     num_lines: 2
