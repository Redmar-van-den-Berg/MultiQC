#################################################################
# MultiQC Defaults
#################################################################
# This file contains the default configuration options
# for MultiQC. IT SHOULD NOT BE EDITED. If you want to
# change any of these config options, create a new file
# in any of the following locations:
#  1. <installation_dir>/multiqc_config.yaml (not pip or conda)
#  2. ~/.multiqc_config.yaml
#  3. <working directory>/multiqc_config.yaml
#################################################################

title: null
subtitle: null
intro_text: null
report_comment: null
report_header_info: null
show_analysis_paths: True
show_analysis_time: True
config_file: null
custom_logo: null
custom_logo_url: null
custom_logo_title: null
simple_output: false
template: 'default'
profile_runtime: false
pandoc_template: null
read_count_multiplier: 0.000001
read_count_prefix: 'M'
read_count_desc: 'millions'
long_read_count_multiplier: 0.001
long_read_count_prefix: 'K'
long_read_count_desc: 'thousands'
base_count_multiplier: 0.000001
base_count_prefix: 'Mb'
base_count_desc: 'millions'
output_fn_name: 'multiqc_report.html'
data_dir_name: 'multiqc_data'
plots_dir_name: 'multiqc_plots'
data_format: 'tsv'
module_tag: []
force: false
prepend_dirs: false
prepend_dirs_depth: 0
prepend_dirs_sep: ' | '
file_list: false

make_data_dir: true
zip_data_dir: false
data_dump_file: true
megaqc_url: false
megaqc_access_token: null
megaqc_timeout: 30
export_plots: false
plots_force_flat: false
plots_force_interactive: false
plots_flat_numseries: 100
num_datasets_plot_limit: 50
collapse_tables: true
max_table_rows: 500
table_columns_visible: {}
table_columns_placement: {}
table_cond_formatting_colours:
    - blue: '#337ab7'
    - lbue: '#5bc0de'
    - pass: '#5cb85c'
    - warn: '#f0ad4e'
    - fail: '#d9534f'
table_cond_formatting_rules:
    all_columns:
        pass:
            - s_eq: 'pass'
            - s_eq: 'true'
        warn:
            - s_eq: 'warn'
            - s_eq: 'unknown'
        fail:
            - s_eq: 'fail'
            - s_eq: 'false'
    # PURPLE module - QC Status column
    # TODO: Should update the table plotting code so that this can go in pconfig
    QCStatus:
        fail:
            - s_contains: 'fail'
decimalPoint_format: null
thousandsSep_format: null
remove_sections: []
section_comments: {}
lint: False
custom_plot_config: {}

ignore_symlinks: false
ignore_images: true
fn_ignore_dirs:
    - 'multiqc_data'
    - 'icarus_viewers'       # quast
    - 'runs_per_reference'   # quast
    - 'not_aligned'          # quast
    - 'contigs_reports'      # quast

fn_ignore_paths:
    - '*/work/??/??????????????????????????????' # Nextflow work directories - always same hash lengths
sample_names_ignore: []
sample_names_ignore_re: []
sample_names_rename_buttons: []
sample_names_rename: []
show_hide_buttons: []
show_hide_patterns: []
show_hide_regex: []
show_hide_mode: []
no_version_check: false
log_filesize_limit: 10000000
report_readerrors: false
skip_generalstats: false
data_format_extensions:
    tsv: 'txt'
    json: 'json'
    yaml: 'yaml'
export_plot_formats:
    - 'png'
    - 'svg'
    - 'pdf'

# Custom Config settings
custom_content:
    order: []

# Option to disable sample name cleaning if desired
fn_clean_sample_names: true

# Used for cleaning sample names. Should be strings.
# NB: These are removed in order!
fn_clean_exts:
    - '.gz'
    - '.fastq'
    - '.fq'
    - '.bam'
    - '.sam'
    - '.sra'
    - '.vcf'
    - '.dat'
    - '_tophat'
    - '.pbmarkdup.log'
    - '.log'
    - '.stderr'
    - '.out'
    - '.spp'
    - '.fa'
    - '.fasta'
    - '.png'
    - '.jpg'
    - '.jpeg'
    - '.html'
    - 'Log.final'
    - 'ReadsPerGene'
    - '.flagstat'
    - '_star_aligned'
    - '_fastqc'
    - '.hicup'
    - '.counts'
    - '_counts'
    - '.txt'
    - '.tsv'
    - '.csv'
    - '.aligned'
    - 'Aligned'
    - '.merge'
    - '.deduplicated'
    - '.dedup'
    - '.clean'
    - '.sorted'
    - '.report'
    - '| stdin'
    - '.geneBodyCoverage'
    - '.inner_distance_freq'
    - '.junctionSaturation_plot.r'
    - '.pos.DupRate.xls'
    - '.GC.xls'
    - '_slamdunk'
    - '_bismark'
    - '.conpair'
    - '.concordance'
    - '.contamination'
    - '.BEST.results'
    - '_peaks.xls'
    - '.relatedness'
    - '.cnt'
    - '.aqhist'
    - '.bhist'
    - '.bincov'
    - '.bqhist'
    - '.covhist'
    - '.covstats'
    - '.ehist'
    - '.gchist'
    - '.idhist'
    - '.ihist'
    - '.indelhist'
    - '.lhist'
    - '.mhist'
    - '.qahist'
    - '.qhist'
    - '.rpkm'
    - '.selfSM'
    - '.extendedFrags'
    - '_SummaryStatistics'
    - '.purple.purity'
    - '.purple.qc'

# These are removed after the above, only if sample names
# start or end with this string. Again, removed in order.
fn_clean_trim:
    - '.'
    - ':'
    - '_'
    - '-'
    - '.r'
    - '_val'
    - '.idxstats'
    - '_trimmed'
    - '.trimmed'
    - '.csv'
    - '.yaml'
    - '.yml'
    - '.json'
    - '_mqc'
    - 'short_summary_'
    - '_summary'
    - '.summary'
    - '.align'
    - '.h5'
    - '_matrix'
    - '.stats'
    - '.hist'
    - '.phased'

# Files to ignore when indexing files.
# Grep file match patterns.
fn_ignore_files:
    - '.DS_Store'
    - '*.bam'
    - '*.bai'
    - '*.sam'
    - '*.fq.gz'
    - '*.fastq.gz'
    - '*.fq'
    - '*.fastq'
    - '*.fa'
    - '*.gtf'
    - '*.bed'
    - '*.vcf'
    - '*.txt.gz'
    - '*.pdf'
    - '*[!_][!m][!q][!c].html'
    - '*.md5'

# Favourite modules that should appear at the top in preference
# This is in addition to those below. These appear above _all_ other
# modules (even those not present in the below list).
top_modules: []

# Order that modules should appear in report. Try to list in order of analysis.
module_order:
    # MultiQC general module for catching output from custom scripts
    - 'custom_content'
    # Post-alignment QC
<<<<<<< HEAD
    - ccs:
        module_tag:
            - DNA
            - RNA
            - PacBio
=======
    - purple:
        module_tag:
            - DNA
            - cancer
>>>>>>> 3fe998fa
    - conpair:
        module_tag:
            - WGS
            - cancer
            - DNA
    - peddy:
        module_tag:
    - lima:
        module_tag:
            - RNA
            - DNA
            - PacBio
            - DNA
    - somalier:
        module_tag:
            - DNA
            - Methylation
            - WGS
            - cancer
            - chip
            - RNA
    - methylQA:
        module_tag:
            - Methylation
            - DNA
    - mosdepth:
        module_tag:
            - DNA
            - RNA
    - phantompeakqualtools:
        module_tag:
            - chip
    - qualimap:
        module_tag:
            - DNA
            - RNA
    - preseq:
        module_tag:
            - DNA
            - RNA
    - quast:
        module_tag:
            - DNA
            - Metagenomics
            - Denovo
    - qorts:
        module_tag:
            - RNA
    - rna_seqc:
        module_tag:
            - RNA
    - rockhopper:
        module_tag:
            - RNA
    - rsem:
        module_tag:
            - RNA
    - rseqc:
        module_tag:
            - RNA
    - busco:
        module_tag:
            - Denovo
    - goleft_indexcov:
        module_tag:
            - DNA
    - disambiguate:
        module_tag:
            - RNA
    - supernova:
        module_tag:
            - DNA
            - Denovo
    - deeptools:
        module_tag:
            - DNA
            - RNA
            - chip
    - sargasso:
        module_tag:
            - RNA
    - verifybamid:
        module_tag:
            - DNA
    - mirtrace:
        module_tag:
            - smRNA
            - miRNA
    - happy:
        module_tag:
            - DNA
    - mirtop:
        module_tag:
            - miRNA

    # Post-alignment processing
    - homer:
        module_tag:
            - RNA
            - DNA
            - chip
    - hops:
        module_tag:
            - DNA
            - Metagenomics
            - ancient
    - macs2:
        module_tag:
            - chip
    - theta2:
        module_tag:
            - DNA
            - cancer
    - snpeff:
        module_tag:
            - DNA
    - gatk:
        module_tag:
            - DNA
    - htseq:
        module_tag:
            - DNA
            - RNA
    - bcftools:
        module_tag:
            - DNA
    - featureCounts:
        module_tag:
            - DNA
            - RNA
    - fgbio:
        module_tag:
            - DNA
            - RNA
            - umi
    - dragen:
        module_tag:
            - DNA
            - RNA
    - dedup:
        module_tag:
            - DNA
            - ancient
    - pbmarkdup:
        module_tag:
            - DNA
            - RNA
    - damageprofiler:
        module_tag:
            - DNA
            - ancient
    - biobambam2:
        module_tag:
            - DNA
            - RNA
    - mtnucratio:
        module_tag:
            - DNA
            - ancient
    - picard:
        module_tag:
            - DNA
            - RNA
    - sentieon:
        module_tag:
            - DNA
    - prokka:
        module_tag:
            - prokarytotic
            - denovo
    - qc3C:
          module_tag:
              - hi-c
    - samblaster:
        module_tag:
            - DNA
            - RNA
    - samtools:
        module_tag:
            - DNA
            - RNA
    - sexdeterrmine:
        module_tag:
            - DNA
    - bamtools:
        module_tag:
            - DNA
            - RNA
    - jellyfish:
        module_tag:
            - DNA
    - vcftools:
        module_tag:
            - DNA
    - longranger:
        module_tag:
            - DNA
            - WGS
    - stacks:
        module_tag:
            - DNA
    - varscan2:
        module_tag:
            - DNA

    # Alignment tool stats
    - bbmap:
        module_tag:
            - DNA
            - RNA
    - bismark:
        module_tag:
            - DNA
            - methylation
    - biscuit:
        module_tag:
            - DNA
            - methylation
    - hicexplorer:
        module_tag:
            - hi-c
    - hicup:
        module_tag:
            - hi-c
    - hicpro:
        module_tag:
            - hi-c
    - salmon:
        module_tag:
            - RNA
    - kallisto:
        module_tag:
            - RNA
    - slamdunk:
        module_tag:
            - slam
    - star:
        module_tag:
            - RNA
    - hisat2:
        module_tag:
            - RNA
    - tophat:
        module_tag:
            - RNA
    - bowtie2:
        module_tag:
            - RNA
    - bowtie1:
        module_tag:
            - RNA
    - snpsplit:
        module_tag:
            - DNA
            - RNA
            - methylation
            - allele-specific

    # Pre-alignment QC
    - kat:
        module_tag:
            - DNA
    - leehom:
        module_tag:
            - RNA
            - DNA
    - adapterRemoval:
        module_tag:
            - RNA
            - DNA
    - clipandmerge:
        module_tag:
            - DNA
            - ancient
    - cutadapt:
        module_tag:
            - RNA
            - DNA
    - flexbar:
        module_tag:
            - RNA
            - DNA
    - kaiju:
        module_tag:
            - DNA
            - Metagenomics
    - kraken:
        module_tag:
            - DNA
            - Metagenomics
    - malt:
        module_tag:
            - DNA
            - Metagenomics
            - ancient
    - trimmomatic:
        module_tag:
            - RNA
            - DNA
    - sickle:
        module_tag:
            - RNA
            - DNA
    - skewer:
        module_tag:
            - RNA
            - DNA
    - sortmerna:
        module_tag:
            - RNA
            - DNA
    - biobloomtools:
        module_tag:
            - RNA
            - DNA
    - fastq_screen:
        module_tag:
            - RNA
            - DNA
    - afterqc:
        module_tag:
            - RNA
            - DNA
    - fastp:
        module_tag:
            - RNA
            - DNA
    - fastqc:
        module_tag:
            - RNA
            - DNA
    - pychopper:
        module_tag:
            - RNA
    - pycoqc:
        module_tag:
            - DNA
            - RNA
    - minionqc:
        module_tag:
            - DNA
            - RNA
    - multivcfanalyzer:
        module_tag:
            - DNA
            - ancient
    - clusterflow:
        module_tag:
            - RNA
            - DNA
            - methylation
    - bcl2fastq:
        module_tag:
            - RNA
            - DNA
            - methylation
    - interop:
        module_tag:
            - RNA
            - DNA
            - methylation
    - ivar:
        module_tag:
            - RNA
            - epidemiology
            - virus
    - flash:
        module_tag:
            - DNA
            - RNA

    - seqyclean:
        module_tag:
            - DNA
            - RNA
    - whatshap:
        module_tag:
            - DNA<|MERGE_RESOLUTION|>--- conflicted
+++ resolved
@@ -264,18 +264,15 @@
     # MultiQC general module for catching output from custom scripts
     - 'custom_content'
     # Post-alignment QC
-<<<<<<< HEAD
     - ccs:
         module_tag:
             - DNA
             - RNA
             - PacBio
-=======
     - purple:
         module_tag:
             - DNA
             - cancer
->>>>>>> 3fe998fa
     - conpair:
         module_tag:
             - WGS
