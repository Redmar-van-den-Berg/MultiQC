--- conflicted
+++ resolved
@@ -44,21 +44,6 @@
 |[leeHom][leehom]                 |[Kallisto][kallisto]     |[RSEM][rsem]                 |[HiCExplorer][hicexplorer]            |
 |[InterOp][interop]               |[Long Ranger][longranger]|[Samblaster][samblaster]     |[methylQA][methylqa]                  |
 |[FastQC][fastqc]                 |[Salmon][salmon]         |[Samtools][samtools]         |[miRTrace][mirtrace]                  |
-<<<<<<< HEAD
-|[FastQ Screen][fastq-screen]     |[Slamdunk][slamdunk]     |[SnpEff][snpeff]             |[mosdepth][mosdepth]			 |
-|[Fastp][fastp]                   |[STAR][star]             |[Subread featureCounts][featurecounts]|[Peddy][peddy]		 |
-|[FLASh][flash]                   |[Tophat][tophat]         |[Stacks][stacks]             |[phantompeakqualtools][phantompeakqualtools]|
-|[Flexbar][flexbar]               |			    |[THetA2][theta2]             |[Preseq][preseq]			 |
-|[Jellyfish][jellyfish]           |                         |                             |[QoRTs][qorts]			 |
-|[KAT][kat]                       |                         |                             |[Qualimap][qualimap]			 |
-|[MinIONQC][minionqc]             |                         |                             |[QUAST][quast]			 |
-|[Skewer][skewer]                 |                         |                             |[RNA-SeQC][rna_seqc]			 |
-|[SortMeRNA][sortmerna]           |                         |                             |[RSeQC][rseqc]			 |
-|[Seqyclean][seqyclean]		  |                         |                             |[Sargasso][sargasso]			 | 
-|                                 |                         |                             |[Supernova][supernova]		 | 
-|                                 |                         |                             |[VCFTools][vcftools]			 |
-|				  |			    |				  |[VerifyBAMID][verifybamid]            |
-=======
 |[FastQ Screen][fastq-screen]     |[Slamdunk][slamdunk]     |[SnpEff][snpeff]             |[mosdepth][mosdepth]                  |
 |[Fastp][fastp]                   |[STAR][star]             |[Subread featureCounts][featurecounts]|[Peddy][peddy]               |
 |[FLASh][flash]                   |[Tophat][tophat]         |[Stacks][stacks]             |[phantompeakqualtools][phantompeakqualtools]|
@@ -68,11 +53,10 @@
 |[MinIONQC][minionqc]             |                         |                             |[QUAST][quast]                        |
 |[Skewer][skewer]                 |                         |                             |[RNA-SeQC][rna_seqc]                  |
 |[SortMeRNA][sortmerna]           |                         |                             |[RSeQC][rseqc]                        |
-|                                 |                         |                             |[Sargasso][sargasso]                  |
+|[SeqyClean][seqyclean]           |                         |                             |[Sargasso][sargasso]                  |
 |                                 |                         |                             |[Supernova][supernova]                |
 |                                 |                         |                             |[VCFTools][vcftools]                  |
 |                                 |                         |                             |[VerifyBAMID][verifybamid]            |
->>>>>>> 6859df8a
 
 
 MultiQC can also easily parse data from custom scripts, if correctly formatted / configured.
