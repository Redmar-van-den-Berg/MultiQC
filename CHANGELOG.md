# MultiQC Version History

## MultiQC v1.9dev

#### Dropped official support for Python 2

Python 2 had its [official sunset date](https://www.python.org/doc/sunset-python-2/)
on January 1st 2020, meaning that it will no longer be developed by the Python community.
Part of the [python.org statement](https://www.python.org/doc/sunset-python-2/) reads:

> That means that we will not improve it anymore after that day,
> even if someone finds a security problem in it.
> You should upgrade to Python 3 as soon as you can.

[Very many Python packages no longer support Python 2](https://python3statement.org/)
and it whilst the MultiQC code is currently compatible with both Python 2 and Python 3,
it is increasingly difficult to maintain compatibility with the dependency packages it
uses, such as MatPlotLib, numpy and more.

As of MultiQC version 1.9, **Python 2 is no longer officially supported**.
Automatic CI tests will no longer run with Python 2 and Python 2 specific workarounds
are no longer guaranteed.

Whilst it may be possible to continue using MultiQC with Python 2 for a short time by
pinning dependencies, MultiQC compatibility for Python 2 will now slowly drift and start
to break. If you haven't already, **you need to switch to Python 3 now**.

#### New MultiQC Features

* Now using [GitHub Actions](https://github.com/features/actions) for all CI testing
    * Dropped Travis and AppVeyor, everything is now just on GitHub
    * Still testing on both Linux and Windows, with multiple versions of Python
    * CI tests should now run automatically for anyone who forks the MultiQC repository
<<<<<<< HEAD
* Added option to add show/hide buttons which filter your samples. 
=======
* Linting with `--lint` now checks line graphs as well as bar graphs
* New `gathered` template with no tool name sections ([#1119](https://github.com/ewels/MultiQC/issues/1119))

#### New Modules:

* [**MultiVCFAnalyzer**](https://github.com/alexherbig/multivcfanalyzer)
    * combining multiple VCF files into one coherent report and format for downstream analysis.
>>>>>>> b1ee8bba

#### Module updates:

* **bcl2fastq**
    * Samples with multiple library preps (i.e barcodes) will now be handled correctly ([#1094](https://github.com/ewels/MultiQC/issues/1094))
* **BUSCO**
    * Updated log search pattern to match new format in v4 with auto-lineage detection option ([#1163](https://github.com/ewels/MultiQC/issues/1163))
* **DamageProfiler**
    * Removes redundant typo in init name. This makes referring to the module's column consistent with other modules when customising general stats table.
* **fgbio**
    * New: Plot error rate by read position from `ErrorRateByReadPosition`
* **MTNucRatioCalculator**
    * Fixed misleading value suffix in general stats table
* **Picard**
    * New: Submodules for `QualityByCycleMetrics`, `QualityScoreDistributionMetrics` & `QualityYieldMetrics` ([#1116](https://github.com/ewels/MultiQC/issues/1114))
    * Updated large `HsMetrics` table to use columns specified in the MultiQC config. See [docs](https://multiqc.info/docs/#hsmetrics). ([#831](https://github.com/ewels/MultiQC/issues/831))
    * Updated `WgsMetrics` parsing code to recognise new java class string ([#1114](https://github.com/ewels/MultiQC/issues/1114))
* **QualiMap**
    * Fixed QualiMap mean coverage calculation [#1082](https://github.com/ewels/MultiQC/issues/1082), [#1077](https://github.com/ewels/MultiQC/issues/1082)
* **RNASeQC2**
    * Updated to handle the parsing metric files from the [newer rewrite of RNA-SeqQC](https://github.com/broadinstitute/rnaseqc).
* **Samtools**
    * Removes hardcoding of general stats column names. This allows column names to indicate when a module has been run twice ([https://github.com/ewels/MultiQC/issues/1076](https://github.com/ewels/MultiQC/issues/1076)).
* **sortmerna**
    * Fix the bug for the latest sortmerna version 4.2.0 ([#1121](https://github.com/ewels/MultiQC/issues/1121))

## [MultiQC v1.8](https://github.com/ewels/MultiQC/releases/tag/v1.8) - 2019-11-20

#### New Modules:
* [**fgbio**](http://fulcrumgenomics.github.io/fgbio/)
    * Process family size count hist data from `GroupReadsByUmi`
* [**biobambam2**](https://github.com/gt1/biobambam2)
    * Added submodule for `bamsormadup` tool
    * Totally cheating - it uses Picard MarkDuplicates but with a custom search pattern and naming
* [**SeqyClean**](https://github.com/ibest/seqyclean)
    * Adds analysis for seqyclean files
* [**mtnucratio**](https://github.com/apeltzer/MTNucRatioCalculator)
    * Added little helper tool to compute mt to nuclear ratios for NGS data.
* [**mosdepth**](https://github.com/brentp/mosdepth)
    * fast BAM/CRAM depth calculation for WGS, exome, or targeted sequencing
* [**SexDetErrmine**](https://github.com/TCLamnidis/Sex.DetERRmine)
    * Relative coverage and error rate of X and Y chromosomes
* [**SNPsplit**](https://github.com/FelixKrueger/SNPsplit)
    * Allele-specific alignment sorting

#### Module updates:
* **bcl2fastq**
    * Added handling of demultiplexing of more than 2 reads
    * Allow bcl2fastq to parse undetermined barcode information in situations when lane indexes do not start at 1
* **BBMap**
    * Support for scafstats output marked as not yet implemented in docs
* **DeDup**
    * Added handling clusterfactor and JSON logfiles
* **damageprofiler**
    * Added writing metrics to data output file.
* **DeepTools**
    * Fixed Python3 bug with int() conversion ([#1057](https://github.com/ewels/MultiQC/issues/1057))
    * Handle varied TES boundary labels in plotProfile ([#1011](https://github.com/ewels/MultiQC/issues/1011))
    * Fixed bug that prevented running on only plotProfile files when no other deepTools files found.
* **fastp**
    * Fix faulty column handling for the _after filtering_ Q30 rate ([#936](https://github.com/ewels/MultiQC/issues/936))
* **FastQC**
    * When including a FastQC section multiple times in one report, the Per Base Sequence Content heatmaps now behave as you would expect.
    * Added heatmap showing FastQC status checks for every section report across all samples
    * Made sequence content individual plots work after samples have been renamed ([#777](https://github.com/ewels/MultiQC/issues/777))
    * Highlighting samples from status - respect chosen highlight colour in the toolbox ([#742](https://github.com/ewels/MultiQC/issues/742))
* **FastQ Screen**
    * When including a FastQ Screen section multiple times in one report, the plots now behave as you would expect.
    * Fixed MultiQC linting errors
* **GATK**
    * Refactored BaseRecalibrator code to be more consistent with MultiQC Python style
    * Handle zero count errors in BaseRecalibrator
* **HiC Explorer**
    * Fixed bug where module tries to parse `QC_table.txt`, a new log file in hicexplorer v2.2.
    * Updated the format of the report to fits the changes which have been applied to the QC report of hicexplorer v3.3
    * Updated code to save parsed results to `multiqc_data`
* **HTSeq**
    * Fixed bug where module would crash if a sample had zero reads ([#1006](https://github.com/ewels/MultiQC/issues/1006))
* **LongRanger**
    * Added support for the LongRanger Align pipeline.
* **miRTrace**
    * Fixed bug where a sample in some plots was missed. ([#932](https://github.com/ewels/MultiQC/issues/932))
* **Peddy**
    * Fixed bug where sample name cleaning could lead to error. ([#1024](https://github.com/ewels/MultiQC/issues/1024))
    * All plots (including _Het Check_ and _Sex Check_) now hidden if no data
* **Picard**
    * Modified OxoGMetrics.py so that it will find files created with GATK CollectMultipleMetrics and ConvertSequencingArtifactToOxoG.
* **QoRTs**
    * Fixed bug where `--dirs` broke certain input files. ([#821](https://github.com/ewels/MultiQC/issues/821))
* **Qualimap**
    * Added in mean coverage computation for general statistics report
    * Creates now tables of collected data in `multiqc_data`
* **RNA-SeQC**
    * Updated broken URL link
* **RSeQC**
    * Fixed bug where Junction Saturation plot when clicking a single sample was mislabelling the lines.
    * When including a RSeQC section multiple times in one report, clicking Junction Saturation plot now behaves as you would expect.
    * Fixed bug where exported data in `multiqc_rseqc_read_distribution.txt` files had incorrect values for `_kb` fields ([#1017](https://github.com/ewels/MultiQC/issues/1017))
* **Samtools**
    * Utilize in-built `read_count_multiplier` functionality to plot `flagstat` results more nicely
* **SnpEff**
    * Increased the default summary csv file-size limit from 1MB to 5MB.
* **Stacks**
    * Fixed bug where multi-population sum stats are parsed correctly ([#906](https://github.com/ewels/MultiQC/issues/906))
* **TopHat**
    * Fixed bug where TopHat would try to run with files from Bowtie2 or HiSAT2 and crash
* **VCFTools**
    * Fixed a bug where `tstv_by_qual.py` produced invalid json from infinity-values.
* **snpEff**
    * Added plot of effects


#### New MultiQC Features:
* Added some installation docs for windows
* Added some docs about using MultiQC in bioinformatics pipelines
* Rewrote Docker image
    * New base image `czentye/matplotlib-minimal` reduces image size from ~200MB to ~80MB
    * Proper installation method ensures latest version of the code
    * New entrypoint allows easier command-line usage
* Support opening MultiQC on websites with CSP `script-src 'self'` with some sha256 exceptions
    * Plot data is no longer intertwined with javascript code so hashes stay the same
* Made `config.report_section_order` work for module sub-sections as well as just modules.
* New config options `exclude_modules` and `run_modules` to complement `-e` and `-m` cli flags.
* Command line output is now coloured by default :rainbow: (use `--no-ansi` to turn this off)
* Better launch comparability due to code refactoring by [@KerstenBreuer](https://github.com/KerstenBreuer) and [@ewels](https://github.com/ewels)
    * Windows support for base `multiqc` command
    * Support for running as a python module: `python -m multiqc .`
    * Support for running within a script: `import multiqc` and `multiqc.run('/path/to/files')`
* Config option `custom_plot_config` now works for bargraph category configs as well ([#1044](https://github.com/ewels/MultiQC/issues/1044))
* Config `table_columns_visible` can now be given a module namespace and it will hide all columns from that module ([#541](https://github.com/ewels/MultiQC/issues/541))

#### Bug Fixes:
* MultiQC now ignores all `.md5` files
* Use `SafeLoader` for PyYaml load calls, avoiding recent warning messages.
* Hide `multiqc_config_example.yaml` in the `test` directory to stop people from using it without modification.
* Fixed matplotlib background colour issue (@epakarin - [#886](https://github.com/ewels/MultiQC/issues))
* Table rows that are empty due to hidden columns are now properly hidden on page load ([#835](https://github.com/ewels/MultiQC/issues/835))
* Sample name cleaning: All sample names are now truncated to their basename, without a path.
  * This includes for `regex` and `replace` (before was only the default `truncate`).
  * Only affects modules that take sample names from file contents, such as cutadapt.
  * See [#897](https://github.com/ewels/MultiQC/issues/897) for discussion.




## [MultiQC v1.7](https://github.com/ewels/MultiQC/releases/tag/v1.7) - 2018-12-21

#### New Modules:
* [**BISCUIT**](https://github.com/zwdzwd/biscuit)
    * BISuilfite-seq CUI Toolkit
    * Module written by [@zwdzwd](https://github.com/zwdzwd/)
* [**DamageProfiler**](https://github.com/Integrative-Transcriptomics/DamageProfiler)
    * A tool to determine ancient DNA misincorporation rates.
    * Module written by [@apeltzer](https://github.com/apeltzer/)
* [**FLASh**](https://ccb.jhu.edu/software/FLASH/)
    * FLASH (Fast Length Adjustment of SHort reads)
    * Module written by [@pooranis](https://github.com/pooranis/)
* [**MinIONQC**](https://github.com/roblanf/minion_qc)
    * QC of reads from ONT long-read sequencing
    * Module written by [@ManavalanG](https://github.com/ManavalanG)
* [**phantompeakqualtools**](https://www.encodeproject.org/software/phantompeakqualtools)
    * A tool for informative enrichment and quality measures for ChIP-seq/DNase-seq/FAIRE-seq/MNase-seq data.
    * Module written by [@chuan-wang](https://github.com/chuan-wang/)
* [**Stacks**](http://catchenlab.life.illinois.edu/stacks/)
    * A software for analyzing restriction enzyme-based data (e.g. RAD-seq). Support for Stacks >= 2.1 only.
    * Module written by [@remiolsen](https://github.com/remiolsen/)

#### Module updates:
* **AdapterRemoval**
    * Handle error when zero bases are trimmed. See [#838](https://github.com/ewels/MultiQC/issues/838).
* **Bcl2fastq**
    * New plot showing the top twenty of undetermined barcodes by lane.
    * Informations for R1/R2 are now separated in the General Statistics table.
    * SampleID is concatenate with SampleName because in Chromium experiments several sample have the same SampleName.
* **deepTools**
    * New PCA plots from the `plotPCA` function (written by [@chuan-wang](https://github.com/chuan-wang/))
    * New fragment size distribution plots from `bamPEFragmentSize --outRawFragmentLengths` (written by [@chuan-wang](https://github.com/chuan-wang/))
    * New correlation heatmaps from the `plotCorrelation` function (written by [@chuan-wang](https://github.com/chuan-wang/))
    * New sequence distribution profiles around genes, from the `plotProfile` function (written by [@chuan-wang](https://github.com/chuan-wang/))
    * Reordered sections
* **Fastp**
    * Fixed bug in parsing of empty histogram data. See [#845](https://github.com/ewels/MultiQC/issues/845).
* **FastQC**
    * Refactored _Per Base Sequence Content_ plots to show original underlying data, instead of calculating it from the page contents. Now shows original FastQC base-ranges and fixes 100% GC bug in final few pixels. See [#812](https://github.com/ewels/MultiQC/issues/812).
    * When including a FastQC section multiple times in one report, the summary progress bars now behave as you would expect.
* **FastQ Screen**
    * Don't hide genomes in the simple plot, even if they have zero unique hits. See [#829](https://github.com/ewels/MultiQC/issues/829).
* **InterOp**
    * Fixed bug where read counts and base pair yields were not displaying in tables correctly.
    * Number formatting for these fields can now be customised in the same way as with other modules, as described [in the docs](http://multiqc.info/docs/#number-base-multiplier)
* **Picard**
    * InsertSizeMetrics: You can now configure to what degree the insert size plot should be smoothed.
    * CollectRnaSeqMetrics: Add warning about missing rRNA annotation.
    * CollectRnaSeqMetrics: Add chart for counts/percentage of reads mapped to the correct strand.
    * Now parses VariantCallingMetrics reports. (Similar to GATK module's VariantEval.)
* **phantompeakqualtools**
    * Properly clean sample names
* **Trimmomatic**
    * Updated Trimmomatic module documentation to be more helpful
    * New option to use filenames instead of relying on the command line used. See [#864](https://github.com/ewels/MultiQC/issues/864).

#### New MultiQC Features:
* Embed your custom images with a new Custom Content feature! Just add `_mqc` to the end of the filename for `.png`, `.jpg` or `.jpeg` files.
* Documentation for Custom Content reordered to make it a little more sane
* You can now add or override any config parameter for any MultiQC plot! See [the documentation](http://multiqc.info/docs/#customising-plots) for more info.
* Allow `table_columns_placement` config to work with table IDs as well as column namespaces. See [#841](https://github.com/ewels/MultiQC/issues/841).
* Improved visual spacing between grouped bar plots


#### Bug Fixes:
* Custom content no longer clobbers `col1_header` table configs
* The option `--file-list` that refers to a text file with file paths to analyse will no longer ignore directory paths
* [Sample name directory prefixes](https://multiqc.info/docs/#sample-names-prefixed-with-directories) are now added _after_ cleanup.
* If a module is run multiple times in one report, it's CSS and JS files will only be included once (`default` template)




## [MultiQC v1.6](https://github.com/ewels/MultiQC/releases/tag/v1.6) - 2018-08-04

Some of these updates are thanks to the efforts of people who attended the [NASPM](https://twitter.com/NordicGenomics) 2018 MultiQC hackathon session. Thanks to everyone who attended!

#### New Modules:
* [**fastp**](https://github.com/OpenGene/fastp)
    * An ultra-fast all-in-one FASTQ preprocessor (QC, adapters, trimming, filtering, splitting...)
    * Module started by [@florianduclot](https://github.com/florianduclot/) and completed by [@ewels](https://github.com/ewels/)
* [**hap.py**](https://github.com/Illumina/hap.py)
    * Hap.py is a set of programs based on htslib to benchmark variant calls against gold standard truth datasets
    * Module written by [@tsnowlan](https://github.com/tsnowlan/)
* [**Long Ranger**](https://support.10xgenomics.com/genome-exome/software/pipelines/latest/what-is-long-ranger)
    * Works with data from the 10X Genomics Chromium. Performs sample demultiplexing, barcode processing, alignment, quality control, variant calling, phasing, and structural variant calling.
    * Module written by [@remiolsen](https://github.com/remiolsen/)
* [**miRTrace**](https://github.com/friedlanderlab/mirtrace)
    * A quality control software for small RNA sequencing data.
    * Module written by [@chuan-wang](https://github.com/chuan-wang/)


#### Module updates:
* **BCFtools**
    * New plot showing SNP statistics versus quality of call from bcftools stats ([@MaxUlysse](https://github.com/MaxUlysse) and [@Rotholandus](https://github.com/Rotholandus))
* **BBMap**
    * Support added for BBDuk kmer-based adapter/contaminant filtering summary stats ([@boulund](https://github.com/boulund)
* **FastQC**
    * New read count plot, split into unique and duplicate reads if possible.
    * Help text added for all sections, mostly copied from the excellent FastQC help.
    * Sequence duplication plot rescaled
* **FastQ Screen**
    * Samples in large-sample-number plot are now sorted alphabetically ([@hassanfa](https://github.com/hassanfa)
* **MACS2**
    * Output is now more tolerant of missing data (no plot if no data)
* **Peddy**
    * Background samples now shown in ancestry PCA plot ([@roryk](https://github.com/roryk))
    * New plot showing sex checks versus het ratios, supporting unknowns ([@oyvinev](https://github.com/oyvinev))
* **Picard**
    * New submodule to handle `ValidateSamFile` reports ([@cpavanrun](https://github.com/cpavanrun))
    * WGSMetrics now add the mean and standard-deviation coverage to the general stats table (hidden) ([@cpavanrun](https://github.com/cpavanrun))
* **Preseq**
    * New config option to plot preseq plots with unique old coverage on the y axis instead of read count
    * Code refactoring by [@vladsaveliev](https://github.com/vladsaveliev)
* **QUAST**
    * Null values (`-`) in reports now handled properly. Bargraphs always shown despite varying thresholds. ([@vladsaveliev](https://github.com/vladsaveliev))
* **RNA-SeQC**
    * Don't create the report section for Gene Body Coverage if no data is given
* **Samtools**
    * Fixed edge case bug where MultiQC could crash if a sample had zero count coverage with idxstats.
    * Adds % proper pairs to general stats table
* **Skewer**
    * Read length plot rescaled
* **Tophat**
    * Fixed bug where some samples could be given a blank sample name ([@lparsons](https://github.com/lparsons))
* **VerifyBamID**
    * Change column header help text for contamination to match percentage output ([@chapmanb](https://github.com/chapmanb))

#### New MultiQC Features:
* New config option `remove_sections` to skip specific report sections from modules
* Add `path_filters_exclude` to exclude certain files when running modules multiple times. You could previously only include certain files.
* New `exclude_*` keys for file search patterns
    * Have a subset of patterns to exclude otherwise detected files with, by filename or contents
* Command line options all now use mid-word hyphens (not a mix of hyphens and underscores)
    * Old underscore terms still maintained for backwards compatibility
* Flag `--view-tags` now works without requiring an "analysis directory".
* Removed Python dependency for `enum34` ([@boulund](https://github.com/boulund))
* Columns can be added to `General Stats` table for custom content/module.
* New `--ignore-symlinks` flag which will ignore symlinked directories and files.
* New `--no-megaqc-upload` flag which disables automatically uploading data to MegaQC

#### Bug Fixes
* Fix path_filters for top_modules/module_order configuration only selecting if *all* globs match. It now filters searches that match *any* glob.
* Empty sample names from cleaning are now no longer allowed
* Stop prepend_dirs set in the config from getting clobbered by an unpassed CLI option ([@tsnowlan](https://github.com/tsnowlan))
* Modules running multiple times now have multiple sets of columns in the General Statistics table again, instead of overwriting one another.
* Prevent tables from clobbering sorted row orders.
* Fix linegraph and scatter plots data conversion (sporadically the incorrect `ymax` was used to drop data points) ([@cpavanrun](https://github.com/cpavanrun))
* Adjusted behavior of ceiling and floor axis limits
* Adjusted multiple file search patterns to make them more specific
    * Prevents the wrong module from accidentally slurping up output from a different tool. By [@cpavanrun](https://github.com/cpavanrun) (see [PR #727](https://github.com/ewels/MultiQC/pull/727))
* Fixed broken report bar plots when `-p`/`--export-plots` was specified (see issue [#801](https://github.com/ewels/MultiQC/issues/801))





## [MultiQC v1.5](https://github.com/ewels/MultiQC/releases/tag/v1.5) - 2018-03-15

#### New Modules:
* [**HiCPro**](https://github.com/nservant/HiC-Pro) - New module!
    * HiCPro: Quality controls and processing of Hi-C
    * Module written by [@nservant](https://github.com/nservant),
* [**DeDup**](http://www.github.com/apeltzer/DeDup) - New module!
    * DeDup: Improved Duplicate Removal for merged/collapsed reads in ancient DNA analysis
    * Module written by [@apeltzer](https://github.com/apeltzer),
* [**Clip&Merge**](http://github.com/apeltzer/ClipAndMerge) - New module!
    * Clip&Merge: Adapter clipping and read merging for ancient DNA analysis
    * Module written by [@apeltzer](https://github.com/apeltzer),

#### Module updates:
* **bcl2fastq**
    * Catch `ZeroDivisionError` exceptions when there are 0 reads ([@aledj2](https://github.com/aledj2))
    * Add parsing of `TrimmedBases` and new General Stats column for % bases trimmed ([@matthdsm](https://github.com/matthdsm)).
* **BUSCO**
    * Fixed configuration bug that made all sample names become `'short'`
* **Custom Content**
    * Parsed tables now exported to `multiqc_data` files
* **Cutadapt**
    * Refactor parsing code to collect all length trimming plots
* **FastQC**
    * Fixed starting y-axis label for GC-content lineplot being incorrect.
* **HiCExplorer**
    * Updated to work with v2.0 release.
* **Homer**
    * Made parsing of `tagInfo.txt` file more resilient to variations in file format so that it works with new versions of Homer.
    * Kept order of chromosomes in coverage plot consistent.
* **Peddy**
    * Switch `Sex error` logic to `Correct sex` for better highlighting ([@aledj2](https://github.com/aledj2))
* **Picard**
    * Updated module and search patterns to recognise new output format from Picard version >= 2.16 and GATK output.
* **Qualimap BamQC**
    * Fixed bug where start of _Genome Fraction_ could have a step if target is 100% covered.
* **RNA-SeQC**
    * Added rRNA alignment stats to summary table [@Rolandde](https://github.com/Rolandde)
* **RSeqC**
    * Fixed read distribution plot by adding category for `other_intergenic` (thanks to [@moxgreen](https://github.com/moxgreen))
    * Fixed a dodgy plot title (Read GC content)
* **Supernova**
    * Added support for Supernova 2.0 reports. Fixed a TypeError bug when using txt reports only. Also a bug when parsing empty histogram files.

#### New MultiQC Features:
* Invalid choices for `--module` or `--exclude` now list the available modules alphabetically.
* Linting now checks for presence in `config.module_order` and tags.

#### Bug Fixes
* Excluding modules now works in combination with using module tags.
* Fixed edge-case bug where certain combinations of `output_fn_name` and `data_dir_name` could trigger a crash
* Conditional formatting - values are now longer double-labelled
* Made config option `extra_series` work in scatter plots the same way that it works for line plots
* Locked the `matplotlib` version to `v2.1.0` and below
    * Due to [two](https://github.com/matplotlib/matplotlib/issues/10476) [bugs](https://github.com/matplotlib/matplotlib/issues/10784) that appeared in `v2.2.0` - will remove this constraint when there's a new release that works again.





## [MultiQC v1.4](https://github.com/ewels/MultiQC/releases/tag/v1.4) - 2018-01-11

A slightly earlier-than-expected release due to a new problem with dependency packages that is breaking MultiQC installations since 2018-01-11.

#### New Modules:
* [**Sargasso**](http://statbio.github.io/Sargasso/)
    * Parses output from Sargasso - a tool to separate mixed-species RNA-seq reads according to their species of origin
    * Module written by [@hxin](https://github.com/hxin/)
* [**VerifyBAMID**](https://genome.sph.umich.edu/wiki/VerifyBamID)
    * Parses output from VerifyBAMID - a tool to detect contamination in BAM files.
    * Adds the `CHIPMIX` and `FREEMIX` columns to the general statistics table.
    * Module written by [@aledj2](https://github.com/aledj2/)

#### Module updates:
* **MACS2**
    * Updated to work with output from older versions of MACS2 by [@avilella](https://github.com/avilella/)
* **Peddy**
    * Add het check plot to suggest potential contamination by [@aledj2](https://github.com/aledj2)
* **Picard**
    * Picard HsMetrics `HS_PENALTY` plot now has correct axis labels
    * InsertSizeMetrics switches commas for points if it can't convert floats. Should help some european users.
* **QoRTs**
    * Added support for new style of output generated in the v1.3.0 release
* **Qualimap**
    * New `Error rate` column in General Statistics table, added by [@Cashalow](https://github.com/Cashalow/)
        * Hidden by default - customise your MultiQC config to always show this column (see [docs](http://multiqc.info/docs/#hiding-columns))
* **QUAST**
    * New option to customise the default display of contig count and length (eg. `bp` instead of `Mbp`).
    * See [documentation](http://multiqc.info/docs/#quast). Written by [@ewels](https://github.com/ewels/) and [@Cashalow](https://github.com/Cashalow/)
* **RSeQC**
    * Removed normalisation in Junction Saturation plot. Now raw counts instead of % of total junctions.

#### New MultiQC Features:
* Conditional formatting / highlighting of cell contents in tables
    * If you want to make values that match a criteria stand out more, you can now write custom rules and formatting instructions for tables.
    * For instructions, see [the documentation](http://multiqc.info/docs/#conditional-formatting)
* New `--lint` option which is strict about best-practices for writing new modules
    * Useful when writing new modules and code as it throws warnings
    * Currently only implemented for bar plots and a few other places. More linting coming soon...
* If MultiQC breaks and shows am error message, it now reports the filename of the last log it found
    * Hopefully this will help with debugging / finding dodgy input data

#### Bug Fixes
* Addressed new dependency error with conflicting package requirements
    * There was a conflict between the `networkx`, `colormath` and `spectra` releases.
    * I previously forced certain software versions to get around this, but `spectra` has now updated with the unfortunate effect of introducing a new dependency clash that halts installation.
* Fixed newly introduced bug where Custom Content MultiQC config file search patterns had been broken
* Updated pandoc command used in `--pdf` to work with new releases of Pandoc
* Made config `table_columns_visible` module name key matching case insensitive to make less frustrating





## [MultiQC v1.3](https://github.com/ewels/MultiQC/releases/tag/v1.3) - 2017-11-03

#### Breaking changes - custom search patterns
Only for users with custom search patterns for the `bowtie` or `star`: you will
need to update your config files - the `bowtie` search key is now `bowtie1`,
`star_genecounts` is now `star/genecounts`.

For users with custom modules - search patterns _must_ now conform to the search
pattern naming convention: `modulename` or `modulename/anything` (the search pattern
string beginning with the name of your module, anything you like after the first `/`).

#### New Modules:
* [**10X Supernova**](https://support.10xgenomics.com/de-novo-assembly/software/overview/welcome)
    * Parses statistics from the _de-novo_ Supernova software.
    * Module written by [@remiolsen](https://github.com/remiolsen/)
* [**BBMap**](https://sourceforge.net/projects/bbmap/)
    * Plot metrics from a number of BBMap tools, a suite of DNA/RNA mapping tools and utilities
    * Module written by [@boulund](https://github.com/boulund/) and [@epruesse](https://github.com/epruesse/)
* [**deepTools**](https://github.com/fidelram/deepTools) - new module!
    * Parse text output from `bamPEFragmentSize`, `estimateReadFiltering`, `plotCoverage`, `plotEnrichment`, and `plotFingerprint`
    * Module written by [@dpryan79](https://github.com/dpryan79/)
* [**Homer Tag Directory**](http://homer.ucsd.edu/homer/ngs/tagDir.html) - new submodule!
    * Module written by [@rdali](https://github.com/rdali/)
* [**illumina InterOp**](http://illumina.github.io/interop/index.html)
    * Module to parse metrics from illumina sequencing runs and demultiplexing, generated by the InterOp package
    * Module written by [@matthdsm](https://github.com/matthdsm/)
* [**RSEM**](https://deweylab.github.io/RSEM/) - new module!
    * Parse `.cnt` file comming from rsem-calculate-expression and plot read repartitions (Unalignable, Unique, Multi ...)
    * Module written by [@noirot](https://github.com/noirot/)
* [**HiCExplorer**](https://github.com/maxplanck-ie/HiCExplorer)
    * New module to parse the log files of `hicBuildMatrix`.
    * Module written by [@joachimwolff](https://github.com/joachimwolff/)

#### Module updates:
* **AfterQC**
    * Handle new output format where JSON summary key changed names.
* **bcl2fastq**
    * Clusters per sample plot now has tab where counts are categoried by lane.
* **GATK**
    * New submodule to handle Base Recalibrator stats, written by [@winni2k](https://github.com/winni2k/)
* **HiSAT2**
    * Fixed bug where plot title was incorrect if both SE and PE bargraphs were in one report
* **Picard HsMetrics**
    * Parsing code can now handle commas for decimal places
* **Preseq**
    * Updated odd file-search pattern that limited input files to 500kb
* **QoRTs**
    * Added new plots, new helptext and updated the module to produce a lot more output.
* **Qualimap BamQC**
    * Fixed edge-case bug where the refactored coverage plot code could raise an error from the `range` call.
* Documentation and link fixes for Slamdunk, GATK, bcl2fastq, Adapter Removal, FastQC and main docs
    * Many of these spotted and fixed by [@juliangehring](https://github.com/juliangehring/)
* Went through all modules and standardised plot titles
    * All plots should now have a title with the format _Module name: Plot name_

#### New MultiQC Features:
* New MultiQC docker image
    * Ready to use docker image now available at https://hub.docker.com/r/ewels/multiqc/ (200 MB)
    * Uses automated builds - pull `:latest` to get the development version, future releases will have stable tags.
    * Written by [@MaxUlysse](https://github.com/MaxUlysse/)
* New `module_order` config options allow modules to be run multiple times
    * Filters mean that a module can be run twice with different sets of files (eg. before and after trimming)
    * Custom module config parameters can be passed to module for each run
* File search refactored to only search for running modules
    * Makes search much faster when running with lots of files and limited modules
    * For example, if using `-m star` to only use the STAR module, all other file searches now skipped
* File search now warns if an unrecognised search type is given
* MultiQC now saves nearly all parsed data to a structured output file by default
    * See `multiqc_data/multiqc_data.json`
    * This can be turned off by setting `config.data_dump_file: false`
* Verbose logging when no log files found standardised. Less duplication in code and logs easier to read!
* New documentation section describing how to use MultiQC with Galaxy
* Using `shared_key: 'read_counts'` in table header configs now applies relevant defaults

#### Bug Fixes
* Installation problem caused by changes in upstream dependencies solved by stricter installation requirements
* Minor `default_dev` directory creation bug squashed
* Don't prepend the directory separator (`|`) to sample names with `-d` when there are no subdirs
* `yPlotLines` now works even if you don't set `width`





## [MultiQC v1.2](https://github.com/ewels/MultiQC/releases/tag/v1.2) - 2017-08-16

#### CodeFest 2017 Contributions
We had a fantastic group effort on MultiQC at the [2017 BOSC CodeFest](https://www.open-bio.org/wiki/Codefest_2017).
Many thanks to those involved!

#### New Modules:
* [**AfterQC**](https://github.com/OpenGene/AfterQC) - New module!
    * Added parsing of the _AfterQC_ json file data, with a plot of filtered reads.
    * Work by [@raonyguimaraes](https://github.com/raonyguimaraes)
* [**bcl2fastq**](https://support.illumina.com/sequencing/sequencing_software/bcl2fastq-conversion-software.html)
    * bcl2fastq can be used to both demultiplex data and convert BCL files to FASTQ file formats for downstream analysis
    * New module parses JSON output from recent versions and summarises some key statistics from the demultiplexing process.
    * Work by [@iimog](https://github.com/iimog) (with a little help from [@tbooth](https://github.com/tbooth) and [@ewels](https://github.com/ewels))
* [**leeHom**](https://github.com/grenaud/leeHom)
    * leeHom is a program for the Bayesian reconstruction of ancient DNA
* [**VCFTools**](https://vcftools.github.io)
    * Added initial support for VCFTools `relatedness2`
    * Added support for VCFTools `TsTv-by-count` `TsTv-by-qual` `TsTv-summary`
    * Module written by [@mwhamgenomics](https://github.com/mwhamgenomics)

#### Module updates:
* **FastQ Screen**
    * Gracefully handle missing data from very old FastQ Screen versions.
* **RNA-SeQC**
    * Add new transcript-associated reads plot.
* **Picard**
    * New submodule to handle output from `TargetedPcrMetrics`
* **Prokka**
    * Added parsing of the `# CRISPR arrays` data from Prokka when available ([@asetGem](https://github.com/asetGem))
* **Qualimap**
    * Some code refactoring to radically improve performance and run times, especially with high coverage datasets.
    * Fixed bug where _Cumulative coverage genome fraction_ plot could be truncated.

#### New MultiQC Features:
* New module help text
    * Lots of additional help text was written to make MultiQC report plots easier to interpret.
    * Updated modules:
        * Bowtie
        * Bowtie 2
        * Prokka
        * Qualimap
        * SnpEff
    * Elite team of help-writers:
        * [@tabwalsh](https://github.com/tabwalsh)
        * [@ddesvillechabrol](https://github.com/tabwalsh)
        * [@asetGem](https://github.com/asetGem)
* New config option `section_comments` allows you to add custom comments above specific sections in the report
* New `--tags` and `--view_tags` command line options
    * Modules can now be given tags (keywords) and filtered by those. So running `--tags RNA` will only run MultiQC modules related to RNA analysis.
    * Work by [@Hammarn](https://github.com/Hammarn)
* Back-end configuration options to specify the order of table columns
    * Modules and user configs can set priorities for columns to customise where they are displayed
    * Work by [@tbooth](https://github.com/tbooth)
* Added framework for proper unit testing
    * Previous start on unit tests tidied up, new blank template and tests for the `clean_sample_name` functionality.
    * Added to Travis and Appveyor for continuous integration testing.
    * Work by [@tbooth](https://github.com/tbooth)
* Bug fixes and refactoring of report configuration saving / loading
    * Discovered and fixed a bug where a report config could only be loaded once
    * Work by [@DennisSchwartz](https://github.com/DennisSchwartz)
* Table column row headers (sample names) can now be numeric-only.
    * Work by [@iimog](https://github.com/iimog)
* Improved sample name cleaning functionality
    * Added option `regex_keep` to clean filenames by _keeping_ the matching part of a pattern
    * Work by [@robinandeer](https://github.com/robinandeer)
* Handle error when invalid regexes are given in reports
    * Now have a nice toast error warning you and the invalid regexes are highlighted
    * Previously this just crashed the whole report without any warning
    * Work by [@robinandeer](https://github.com/robinandeer)
* Command line option `--dirs-depth` now sets `-d` to `True` (so now works even if `-d` isn't also specified).
* New config option `config.data_dump_file` to export as much data as possible to `multiqc_data/multiqc_data.json`
* New code to send exported JSON data to a a web server
    * This is in preparation for the upcoming MegaQC project. Stay tuned!

#### Bug Fixes:
* Specifying multiple config files with `-c`/`--config` now works as expected
    * Previously this would only read the last specified
* Fixed table rendering bug that affected Chrome v60 and IE7-11
    * Table cell background bars weren't showing up. Updated CSS to get around this rendering error.
* HTML ID cleanup now properly cleans strings so that they work with jQuery as expected.
* Made bar graph sample highlighting work properly again
* Config `custom_logo` paths can now be relative to the config file (or absolute as before)
* Report doesn't keep annoyingly telling you that toolbox changes haven't been applied
    * Now uses more subtle _toasts_ and only when you close the toolbox (not every click).
* Switching report toolbox options to regex mode now enables the _Apply_ button as it should.
* Sorting table columns with certain suffixes (eg. `13X`) no works properly (numerically)
* Fixed minor bug in line plot data smoothing (now works with unsorted keys)

---

## [MultiQC v1.1](https://github.com/ewels/MultiQC/releases/tag/v1.1) - 2017-07-18

#### New Modules:

* [**BioBloom Tools**](https://github.com/bcgsc/biobloom)
    * Create Bloom filters for a given reference and then to categorize sequences
* [**Conpair**](https://github.com/nygenome/Conpair)
    * Concordance and contamination estimator for tumor–normal pairs
* [**Disambiguate**](https://github.com/AstraZeneca-NGS/disambiguate)
    * Bargraph displaying the percentage of reads aligning to two different reference genomes.
* [**Flexbar**](https://github.com/seqan/flexbar)
    * Flexbar is a tool for flexible barcode and adapter removal.
* [**HISAT2**](https://ccb.jhu.edu/software/hisat2/)
    * New module for the HISAT2 aligner.
    * Made possible by updates to HISAT2 logging by @infphilo (requires `--new-summary` HISAT2 flag).
* [**HOMER**](http://homer.ucsd.edu/homer/)
    * Support for summary statistics from the `findPeaks` tool.
* [**Jellyfish**](http://www.cbcb.umd.edu/software/jellyfish/)
    * Histograms to estimate library complexity and coverage from k-mer content.
    * Module written by @vezzi
* [**MACS2**](https://github.com/taoliu/MACS)
    * Summary of redundant rate from MACS2 peak calling.
* [**QoRTs**](http://hartleys.github.io/QoRTs/)
    * QoRTs is toolkit for analysis, QC and data management of RNA-Seq datasets.
* [**THetA2**](http://compbio.cs.brown.edu/projects/theta/)
    * THeTA2 _(Tumor Heterogeneity Analysis)_ estimates tumour purity and clonal / subclonal copy number.

#### Module updates:

* **BCFtools**
    * Option to collapse complementary changes in substitutions plot, useful for non-strand specific experiments (thanks to @vladsaveliev)
* **Bismark**
    * M-Bias plots no longer show read 2 for single-end data.
* **Custom Content**
    * New option to print raw HTML content to the report.
* **FastQ Screen**
    * Fixed edge-case bug where many-sample plot broke if total number of reads was less than the subsample number.
    * Fixed incorrect logic of config option `fastqscreen_simpleplot` (thanks to @daler)
    * Organisms now alphabetically sorted in fancy plot so that order is nonrandom (thanks to @daler)
    * Fixed bug where `%No Hits` was missed in logs from recent versions of FastQ Screen.
* **HTSeq Counts**
    * Fixed but so that module still works when `--additional-attr` is specified in v0.8 HTSeq above (thanks to @nalcala)
* **Picard**
    * CollectInsertSize: Fixed bug that could make the General Statistics _Median Insert Size_ value incorrect.
    * Fixed error in sample name regex that left trailing `]` characters and was generally broken (thanks to @jyh1 for spotting this)
* **Preseq**
    * Improved plots display (thanks to @vladsaveliev)
* **Qualimap**
    * Only calculate bases over target coverage for values in General Statistics. Should give a speed increase for very high coverage datasets.
* **QUAST**
    * Module is now compatible with runs from [MetaQUAST](http://quast.sourceforge.net/metaquast) (thanks to @vladsaveliev)
* **RSeQC**
    * Changed default order of sections
    * Added config option to reorder and hide module report sections

#### New MultiQC features:

* If a report already exists, execution is no longer halted.
    * `_1` is appended to the filename, iterating if this also exists.
    * `-f`/`--force` still overwrites existing reports as before
    * Feature written by [@Hammarn](https://github.com/Hammarn)
* New ability to run modules multiple times in a single report
    * Each run can be given different configuration options, including filters for input files
    * For example, have FastQC after trimming as well as FastQC before trimming.
    * See the relevant [documentation](http://multiqc.info/docs/#order-of-modules) for more instructions.
* New option to customise the order of report _sections_
    * This is in addition / alternative to changing the order of module execution
    * Allows one module to have sections in multiple places (eg. Custom Content)
* Tables have new column options `floor`, `ceiling` and `minRange`.
* Reports show warning if JavaScript is disabled
* Config option `custom_logo` now works with file paths relative to config file directory and cwd.

#### Bug Fixes:

* Table headers now sort columns again after scrolling the table
* Fixed buggy table header tooltips
* Base `clean_s_name` function now strips excess whitespace.
* Line graphs don't smooth lines if not needed (number of points < maximum number allowed)
* PDF output now respects custom output directory.

---

## [MultiQC v1.0](https://github.com/ewels/MultiQC/releases/tag/v1.0) - 2017-05-17
Version 1.0! This release has been a long time coming and brings with it some fairly
major improvements in speed, report filesize and report performance. There's also
a bunch of new modules, more options, features and a whole lot of bug fixes.

The version number is being bumped up to 1.0 for a couple of reasons:

1. MultiQC is now _(hopefully)_ relatively stable. A number of facilities and users
   are now using it in a production setting and it's published. It feels like it
   probably deserves v1 status now somehow.
2. This update brings some fairly major changes which will break backwards
   compatibility for plugins. As such, semantic versioning suggests a change in
   major version number.

### Breaking Changes
For most people, you shouldn't have any problems upgrading. There are two
scenarios where you may need to make changes with this update:

#### 1. You have custom file search patterns
Search patterns have been flattened and may no longer have arbitrary depth.
For example, you may need to change the following:
```yaml
fastqc:
    data:
        fn: 'fastqc_data.txt'
    zip:
        fn: '*_fastqc.zip'
```
to this:
```yaml
fastqc/data:
    fn: 'fastqc_data.txt'
fastqc/zip:
    fn: '*_fastqc.zip'
```
See the [documentation](http://multiqc.info/docs/#step-1-find-log-files) for instructions on how to write the new file search syntax.

See [`search_patterns.yaml`](multiqc/utils/search_patterns.yaml) for the new module search keys
and more examples.

####  2. You have custom plugins / modules / external code
To see what changes need to applied to your custom plugin code, please see the [MultiQC docs](http://multiqc.info/docs/#v1.0-updates).

#### New Modules:

* [**Adapter Removal**](https://github.com/mikkelschubert/adapterremoval)
    * AdapterRemoval v2 - rapid adapter trimming, identification, and read merging
* [**BUSCO**](http://busco.ezlab.org/)
    * New module for the `BUSCO v2` tool, used for assessing genome assembly and annotation completeness.
* [**Cluster Flow**](http://clusterflow.io)
    * Cluster Flow is a workflow tool for bioinformatics pipelines. The new module parses executed tool commands.
* [**RNA-SeQC**](http://archive.broadinstitute.org/cancer/cga/rna-seqc)
    * New module to parse output from RNA-SeQC, a java program which computes a series
    of quality control metrics for RNA-seq data.
* [**goleft indexcov**](https://github.com/brentp/goleft/tree/master/indexcov)
    * [goleft indexcov](https://github.com/brentp/goleft/tree/master/indexcov) uses the PED and ROC
    data files to create diagnostic plots of coverage per sample, helping to identify sample gender and coverage issues.
    * Thanks to @chapmanb and @brentp
* [**SortMeRNA**](http://bioinfo.lifl.fr/RNA/sortmerna/)
    * New module for `SortMeRNA`, commonly used for removing rRNA contamination from datasets.
    * Written by @bschiffthaler

#### Module updates:

* **Bcftools**
    * Fixed bug with display of indels when only one sample
* **Cutadapt**
    * Now takes the filename if the sample name is `-` (stdin). Thanks to @tdido
* **FastQC**
    * Data for the Sequence content plot can now be downloaded from reports as a JSON file.
* **FastQ Screen**
    * Rewritten plotting method for high sample numbers plot (~ > 20 samples)
    * Now shows counts for single-species hits and bins all multi-species hits
    * Allows plot to show proper percentage view for each sample, much easier to interpret.
* **HTSeq**
    * Fix bug where header lines caused module to crash
* **Picard**
    * New `RrbsSummaryMetrics` Submodule!
    * New `WgsMetrics` Submodule!
    * `CollectGcBiasMetrics` module now prints summary statistics to `multiqc_data` if found. Thanks to @ahvigil
* **Preseq**
    * Now trims the x axis to the point that meets 90% of `min(unique molecules)`.
  	Hopefully prevents ridiculous x axes without sacrificing too much useful information.
    * Allows to show estimated depth of coverage instead of less informative molecule counts
  	(see [details](http://multiqc.info/docs/#preseq)).
    * Plots dots with externally calculated real read counts (see [details](http://multiqc.info/docs/#preseq)).
* **Qualimap**
    * RNASeq Transcript Profile now has correct axis units. Thanks to @roryk
    * BamQC module now doesn't crash if reports don't have genome gc distributions
* **RSeQC**
    * Fixed Python3 error in Junction Saturation code
    * Fixed JS error for Junction Saturation that made the single-sample combined plot only show _All Junctions_

#### Core MultiQC updates:
* Change in module structure and import statements (see [details](http://multiqc.info/docs/#v1.0-updates)).
* Module file search has been rewritten (see above changes to configs)
    * Significant improvement in search speed (test dataset runs in approximately half the time)
    * More options for modules to find their logs, eg. filename and contents matching regexes (see the [docs](http://multiqc.info/docs/#step-1-find-log-files))
* Report plot data is now compressed, significantly reducing report filesizes.
* New `--ignore-samples` option to skip samples based on parsed sample name
    * Alternative to filtering by input filename, which doesn't always work
    * Also can use config vars `sample_names_ignore` (glob patterns) and `sample_names_ignore_re` (regex patterns).
* New `--sample-names` command line option to give file with alternative sample names
    * Allows one-click batch renaming in reports
* New `--cl_config` option to supply MultiQC config YAML directly on the command line.
* New config option to change numeric multiplier in General Stats
    * For example, if reports have few reads, can show `Thousands of Reads` instead of `Millions of Reads`
    * Set config options `read_count_multiplier`, `read_count_prefix` and `read_count_desc`
* Config options `decimalPoint_format` and `thousandsSep_format` now apply to tables as well as plots
    * By default, thosands will now be separated with a space and `.` used for decimal places.
* Tables now have a maximum-height by default and scroll within this.
    * Speeds up report rendering in the web browser and makes report less stupidly long with lots of samples
    * Button beneath table toggles full length if you want a zoomed-out view
    * Refactored and removed previous code to make the table header "float"
    * Set `config.collapse_tables` to `False` to disable table maximum-heights
* Bar graphs and heatmaps can now be zoomed in on
    * Interactive plots sometimes hide labels due to lack of space. These can now be zoomed in on to see specific samples in more detail.
* Report plots now load sequentially instead of all at once
    * Prevents the browser from locking up when large reports load
* Report plot and section HTML IDs are now sanitised and checked for duplicates
* New template available (called _sections_) which has faster loading
    * Only shows results from one module at a time
    * Makes big reports load in the browser much more quickly, but requires more clicking
    * Try it out by specifying `-t sections`
* Module sections tidied and refactored
    * New helper function `self.add_section()`
    * Sections hidden in nav if no title (no more need for the hacky `self.intro += `)
    * Content broken into `description`, `help` and `plot`, with automatic formatting
    * Empty module sections are now skipped in reports. No need to check if a plot function returns `None`!
    * Changes should be backwards-compatible
* Report plot data export code refactored
    * Now doesn't export hidden samples (uses HighCharts [export-csv](https://github.com/highcharts/export-csv) plugin)
* Handle error when `git` isn't installed on the system.
* Refactored colouring of table cells
    * Was previously done in the browser using [chroma.js](http://gka.github.io/chroma.js/)
    * Now done at report generation time using the [spectra](https://pypi.python.org/pypi/spectra) package
    * Should helpfully speed up report rendering time in the web browser, especially for large reports
* Docs updates (thanks to @varemo)
* Previously hidden log file `.multiqc.log` renamed to `multiqc.log` in `multiqc_data`
* Added option to load MultiQC config file from a path specified in the environment variable `MULTIQC_CONFIG_PATH`
* New table configuration options
    * `sortRows: False` prevents table rows from being sorted alphabetically
    * `col1_header` allows the default first column header to be changed from "Sample Name"
* Tables no longer show _Configure Columns_ and _Plot_ buttons if they only have a single column
* Custom content updates
    * New `custom_content`/`order` config option to specify order of Custom Content sections
    * Tables now use the header for the first column instead of always having `Sample Name`
    * JSON + YAML tables now remember order of table columns
    * Many minor bugfixes
* Line graphs and scatter graphs axis limits
    * If limits are specified, data exceeding this is no longer saved in report
    * Visually identical, but can make report file sizes considerable smaller in some cases
* Creating multiple plots without a config dict now works (previously just gave grey boxes in report)
* All changes are now tested on a Windows system, using [AppVeyor](https://ci.appveyor.com/project/ewels/multiqc/)
* Fixed rare error where some reports could get empty General Statistics tables when no data present.
* Fixed minor bug where config option `force: true` didn't work. Now you don't have to always specify `-f`!


---

## [MultiQC v0.9](https://github.com/ewels/MultiQC/releases/tag/v0.9) - 2016-12-21
A major new feature is released in v0.9 - support for _custom content_. This means
that MultiQC can now easily include output from custom scripts within reports without
the need for a new module or plugin. For more information, please see the
[MultiQC documentation](http://multiqc.info/docs/#custom-content).

#### New Modules:

* [**HTSeq**](http://www-huber.embl.de/HTSeq/doc/count.html)
    * New module for the `htseq-count` tool, often used in RNA-seq analysis.
* [**Prokka**](http://www.vicbioinformatics.com/software.prokka.shtml)
    * Prokka is a software tool for the rapid annotation of prokaryotic genomes.
* [**Slamdunk**](http://t-neumann.github.io/slamdunk/)
    * Slamdunk is a software tool to analyze SLAMSeq data.
* [**Peddy**](https://github.com/brentp/peddy)
    * Peddy calculates genotype :: pedigree correspondence checks, ancestry checks and sex checks using VCF files.

#### Module updates:

* **Cutadapt**
    * Fixed bug in General Stats table number for old versions of cutadapt (pre v1.7)
    * Added support for _really_ old cutadapt logs (eg. v.1.2)
* **FastQC**
    * New plot showing total overrepresented sequence percentages.
    * New option to parse a file containing a theoretical GC curve to display in the background.
        * Human & Mouse Genome / Transcriptome curves bundled, or make your own using
          [fastqcTheoreticalGC](https://github.com/mikelove/fastqcTheoreticalGC). See the
          [MultiQC docs](http://multiqc.info/docs/#fastqc) for more information.
* **featureCounts**
    * Added parsing checks and catch failures for when non-featureCounts files are picked up by accident
* **GATK**
    * Fixed logger error in VariantEval module.
* **Picard**
    * Fixed missing sample overwriting bug in `RnaSeqMetrics`
    * New feature to customise coverage shown from `HsMetrics` in General Statistics table
    see the [docs](http://multiqc.info/docs/#picard) for info).
    * Fixed compatibility problem with output from `CollectMultipleMetrics` for `CollectAlignmentSummaryMetrics`
* **Preseq**
    * Module now recognises output from `c_curve` mode.
* **RSeQC**
    * Made the gene body coverage plot show the percentage view by default
    * Made gene body coverage properly handle sample names
* **Samtools**
    * New module to show duplicate stats from `rmdup` logs
    * Fixed a couple of niggles in the idxstats plot
* **SnpEff**
    * Fixed swapped axis labels in the Variant Quality plot
* **STAR**
    * Fixed crash when there are 0 unmapped reads.
    * Sample name now taken from the directory name if no file prefix found.
* **Qualimap BamQC**
    * Add a line for pre-calculated reference genome GC content
    * Plot cumulative coverage for values above 50x, align with the coverage histogram.
    * New ability to customise coverage thresholds shown in General Statistics table
    (see the [docs](http://multiqc.info/docs/#qualimap) for info).

#### Core MultiQC updates:
* Support for _custom content_ (see top of release notes).
* New ninja report tool: make scatter plots of any two table columns!
* Plot data now saved in `multiqc_data` when 'flat' image plots are created
    * Allows you easily re-plot the data (eg. in Excel) for further downstream investigation
* Added _'Apply'_ button to Highlight / Rename / Hide.
    * These tools can become slow with large reports. This means that you can enter several
    things without having to wait for the report to replot each change.
* Report heatmaps can now be sorted by highlight
* New config options `decimalPoint_format` and `thousandsSep_format`
    * Allows you to change the default `1 234.56` number formatting for plots.
* New config option `top_modules` allows you to specify modules that should come at the top of the report
* Fixed bar plot bug where missing categories could shift data between samples
* Report title now printed in the side navigation
* Missing plot IDs added for easier plot exporting
* Stopped giving warnings about skipping directories (now a debug message)
* Added warnings in report about missing functionality for flat plots (exporting and toolbox)
* Export button has contextual text for images / data
* Fixed a bug where user config files were loaded twice
* Fixed bug where module order was random if `--module` or `--exclude` was used.
* Refactored code so that the order of modules can be changed in the user config
* Beefed up code + docs in scatter plots back end and multiple bar plots.
* Fixed a few back end nasties for Tables
    * Shared-key columns are no longer forced to share colour schemes
    * Fixed bug in lambda modified values when format string breaks
    * Supplying just data with no header information now works as advertised
* Improvements to back end code for bar plots
    * New `tt_decimals` and `tt_suffix` options for bar plots
    * Bar plots now support `yCeiling`, `yFloor` and `yMinRange`, as with line plots.
    * New option `hide_zero_cats:False` to force legends to be shown even when all data is 0
* General Stats _Showing x of y_ columns count is fixed on page load.
* Big code whitespace cleanup

---

## [MultiQC v0.8](https://github.com/ewels/MultiQC/releases/tag/v0.8) - 2016-09-26

#### New Modules:

* [**GATK**](https://software.broadinstitute.org/gatk/)
    * Added support for VariantEval reports, only parsing a little of the information
    in there so far, but it's a start.
    * Module originally written by @robinandeer at the [OBF Codefest](https://www.open-bio.org/wiki/Codefest_2016),
    finished off by @ewels
* [**Bcftools**](https://samtools.github.io/bcftools/)
* [**QUAST**](http://quast.bioinf.spbau.ru/)
    * QUAST is a tool for assessing de novo assemblies against reference genomes.

#### Module updates:

* **Bismark** now supports reports from `bam2nuc`, giving Cytosine coverage in General Stats.
* **Bowtie1**
    * Updated to try to find bowtie command before log, handle multiple logs in one file. Same as bowtie2.
* **FastQC**
    * Sample pass/warn/fail lists now display properly even with large numbers of samples
    * Sequence content heatmap display is better with many samples
* **Kallisto**
    * Now supports logs from SE data.
* **Picard**
    * `BaseDistributionByCycle` - new submodule! Written by @mlusignan
    * `RnaSeqMetrics` - new submodule! This one by @ewels ;)
    * `AlignmentSummaryMetrics` - another new submodule!
    * Fixed truncated files crash bug for Python 3 _(#306)_
* **Qualimap RNASeqQC**
    * Fixed parsing bug affecting counts in _Genomic Origin_ plot.
    * Module now works with European style thousand separators (`1.234,56` instead of `1,234.56`)
* **RSeQC**
    * `infer_experiment` - new submodule! Written by @Hammarn
* **Samtools**
    * `stats` submodule now has separate bar graph showing alignment scores
    * `flagstat` - new submodule! Written by @HLWiencko
    * `idxstats` - new submodule! This one by @ewels again

#### Core MultiQC updates:
* New `--export`/`-p` option to generate static images plot in `multiqc_plots` (`.png`, `.svg` and `.pdf`)
    * Configurable with `export_plots`, `plots_dir_name` and `export_plot_formats` config options
    * `--flat` option no longer saves plots in `multiqc_data/multiqc_plots`
* New `--comment`/`-b` flag to add a comment to the top of reports.
* New `--dirs-depth`/`-dd` flag to specify how many directories to prepend with `--dirs`/`-d`
    * Specifying a postive number will take that many directories from the end of the path
    * A negative number will take directories from the start of the path.
* Directory paths now appended before cleaning, so `fn_clean_exts` will now affect these names.
* New `custom_logo` attributes to add your own logo to reports.
* New `report_header_info` config option to add arbitrary information to the top of reports.
* New `--pdf` option to create a PDF report
    * Depends on [Pandoc](http://pandoc.org) being installed and is in a beta-stage currently.
    * Note that specifying this will make MultiQC use the `simple` template, giving a HTML report with
    much reduced functionality.
* New `fn_clean_sample_names` config option to turn off sample name cleaning
    * This will print the full filename for samples. Less pretty reports and rows
    on the General Statistics table won't line up, but can prevent overwriting.
* Table header defaults can now be set easily
* General Statistics table now hidden if empty.
* Some new defaults in the sample name cleaning
* Updated the `simple` template.
    * Now has no toolbox or nav, no JavaScript and is better suited for printing / PDFs.
    * New `config.simple_output` config flag so code knows when we're trying to avoid JS.
* Fixed some bugs with config settings (eg. template) being overwritten.
* NFS log file deletion bug fixed by @brainstorm (#265)
* Fixed bug in `--ignore` behaviour with directory names.
* Fixed nasty bug in beeswarm dot plots where sample names were mixed up (#278)
* Beeswarm header text is now more informative (sample count with more info on a tooltip)
* Beeswarm plots now work when reports have > 1000 samples
* Fixed some buggy behaviour in saving / loading report highlighting + renaming configs (#354)

Many thanks to those at the [OpenBio Codefest 2016](https://www.open-bio.org/wiki/Codefest_2016)
who worked on MultiQC projects.

---

## [MultiQC v0.7](https://github.com/ewels/MultiQC/releases/tag/v0.7) - 2016-07-04
#### Module updates:
* [**Kallisto**](https://pachterlab.github.io/kallisto/) - new module!
* **Picard**
    * Code refactored to make maintenance and additions easier.
    * Big update to `HsMetrics` parsing - more results shown in report, new plots (by @lpantano)
    * Updated `InsertSizeMetrics` to understand logs generated by `CollectMultipleMetrics` (#215)
    * Newlines in picard output. Fixed by @dakl
* **Samtools**
    * Code refactored
    * Rewrote the `samtools stats` code to display more stats in report with a beeswarm plot.
* **Qualimap**
    * Rewritten to use latest methods and fix bugs.
    * Added _Percentage Aligned_ column to general stats for `BamQC` module.
    * Extra table thresholds added by @avilella (hidden by default)
* **General Statistics**
    * Some tweaks to the display defaults (FastQC, Bismark, Qualimap, SnpEff)
    * Now possible to skip the General Statistics section of the report with `--exclude general_stats`
* **Cutadapt** module updated to recognise logs from old versions of cutadapt (<= v1.6)
* **Trimmomatic**
    * Now handles `,` decimal places in percentage values.
    * Can cope with line breaks in log files (see issue #212)
* **FastQC** refactored
    * Now skips zip files if the sample name has already been found. Speeds up MultiQC execution.
    * Code cleaned up. Parsing and data-structures standardised.
    * New popovers on Pass / Warn / Fail status bars showing sample names. Fast highlighting and hiding.
    * New column in General Stats (hidden by default) showing percentage of FastQC modules that failed.
* **SnpEff**
    * Search pattern now more generic, should match reports from others.
    * _Counts by Effect_ plot removed (had hundreds of categories, was fairly unusable).
    * `KeyError` bug fixed.
* **Samblaster** now gets sample name from `ID` instead of `SM` (@dakl)
* **Bowtie 2**
    * Now parses overall alignment rate as intended.
    * Now depends on even less log contents to work with more inputs.
* **MethylQA** now handles variable spacing in logs
* **featureCounts** now splits columns on tabs instead of whitespace, can handle filenames with spaces

#### Core MultiQC updates:
* **Galaxy**: MultiQC now available in Galax! Work by @devengineson / @yvanlebras / @cmonjeau
    * See it in the [Galaxy Toolshed](https://toolshed.g2.bx.psu.edu/view/engineson/multiqc/)
* **Heatmap**: New plot type!
* **Scatter Plot**: New plot type!
* **Download raw data** behind plots in reports! Available in the Export toolbox.
    * Choose from tab-separated, comma-separated and the complete JSON.
* **Table columns can be hidden** on page load (shown through _Configure Columns_)
    * Defaults are configurable using the `table_columns_visible` config option.
* **Beeswarm plot**: Added missing rename / highlight / hiding functionality.
* New `-l` / `--file-list` option: specify a file containing a **list of files** to search.
* **Updated HighCharts** to v4.2.5. Added option to export to JPEG.
* Can now **cancel execution** with a single `ctrl+c` rather than having to button mash
* More granular control of **skipping files** during scan (filename, dirname, path matching)
    * Fixed `--exclude` so that it works with directories as well as files
* **New _Clear_ button** in toolbox to bulk remove highlighting / renaming / hiding filters.
* Improved documentation about behaviour for large sample numbers.
* Handle YAML parsing errors for the config file more gracefully
* Removed empty columns from tables again
* Fixed bug in changing module search patterns, reported by @lweasel
* Added timeout parameter to version check to prevent hang on systems with long defaults
* Fixed table display bug in Firefox
* Fixed bug related to order in which config files are loaded
* Fixed bug that broke the _"Show only"_ toolbox feature with multiple names.
* Numerous other small bugs.


---

## [MultiQC v0.6](https://github.com/ewels/MultiQC/releases/tag/v0.6) - 2016-04-29
#### Module updates:
* New [Salmon](http://combine-lab.github.io/salmon/) module.
* New [Trimmomatic](http://www.usadellab.org/cms/?page=trimmomatic) module.
* New [Bamtools stats](https://github.com/pezmaster31/bamtools) module.
* New beeswarm plot type. General Stats table replaced with this when many samples in report.
* New RSeQC module: Actually a suite of 8 new modules supporting various outputs from RSeQC
* Rewrote bowtie2 module: Now better at parsing logs and tries to scrape input from wrapper logs.
* Made cutadapt show counts by default instead of obs/exp
* Added percentage view to Picard insert size plot

#### Core MultiQC updates:
* Dynamic plots now update their labels properly when changing datasets and to percentages
* Config files now loaded from working directory if present
* Started new docs describing how each module works
* Refactored featureCounts module. Now handles summaries describing multiple samples.
* Stopped using so many hidden files. `.multiqc.log` now called `multiqc.log`
* New `-c`/`--config` command line option to specify a MultiQC configuration file
* Can now load run-specific config files called `multiqc_config.yaml` in working directory
* Large code refactoring - moved plotting code out of `BaseModule` and into new `multiqc.plots` submodules
* Generalised code used to generate the General Stats table so that it can be used by modules
* Removed interactive report tour, replaced with a link to a youtube tutorial
* Made it possible to permanently hide the blue welcome message for all future reports
* New option to smooth data for line plots. Avoids mega-huge plots. Applied to SnpEff, RSeQC, Picard.

Bugfixes:
* Qualimap handles infinity symbol (thanks @chapmanb )
* Made SnpEff less fussy about required fields for making plots
* UTF-8 file paths handled properly in Py2.7+
* Extending two config variables wasn't working. Now fixed.
* Dragging the height bar of plots now works again.
* Plots now properly change y axis limits and labels when changing datasets
* Flat plots now have correct path in `default_dev` template

---

## [MultiQC v0.5](https://github.com/ewels/MultiQC/releases/tag/v0.5) - 2016-03-29
#### Module updates:
* New [Skewer](https://github.com/relipmoc/skewer) module, written by @dakl
* New [Samblaster](https://github.com/GregoryFaust/samblaster) module, written by @dakl
* New [Samtools stats](http://www.htslib.org/) module, written by @lpantano
* New [HiCUP](http://www.bioinformatics.babraham.ac.uk/projects/hicup/) module
* New [SnpEff](http://snpeff.sourceforge.net/) module
* New [methylQA](http://methylqa.sourceforge.net/) module

#### Core MultiQC updates:
* New "Flat" image plots, rendered at run time with MatPlotLib
    * By default, will use image plots if > 50 samples (set in config as `plots_flat_numseries`)
    * Means that _very_ large numbers of samples can be viewed in reports. _eg._ single cell data.
    * Templates can now specify their own plotting functions
    * Use `--flat` and `--interactive` to override this behaviour
* MultiQC added to `bioconda` (with help from @dakl)
* New plugin hook: `config_loaded`
* Plugins can now add new command line options (thanks to @robinandeer)
* Changed default data directory name from `multiqc_report_data` to `multiqc_data`
* Removed support for depreciated MultiQC_OSXApp
* Updated logging so that a verbose `multiqc_data/.multiqc.log` file is always written
* Now logs more stuff in verbose mode - command used, user configs and so on.
* Added a call to multiqc.info to check for new versions. Disable with config `no_version_check`
* Removed general stats manual row sorting.
* Made filename matching use glob unix style filename match patterns
* Everything (including the data directory) is now created in a temporary directory and moved when MultiQC is complete.
* A handful of performance updates for large analysis directories

---

## [MultiQC v0.4](https://github.com/ewels/MultiQC/releases/tag/v0.4) - 2016-02-16
* New `multiqc_sources.txt` which identifies the paths used to collect all report data for each sample
* Export parsed data as tab-delimited text, `JSON` or `YAML` using the new `-k`/`--data-format` command line option
* Updated HighCharts from `v4.2.2` to `v4.2.3`, fixes tooltip hover bug.
* Nicer export button. Now tied to the export toolbox, hopefully more intuitive.
* FastQC: Per base sequence content heatmap can now be clicked to show line graph for single sample
* FastQC: No longer show adapter contamination datasets with <= 0.1% contamination.
* Picard: Added support for `CollectOxoGMetrics` reports.
* Changed command line option `--name` to `--filename`
* `--name` also used for filename if `--filename` not specified.
* Hide samples toolbox now has switch to _show only_ matching samples
* New regex help box with examples added to report
* New button to copy general stats table to the clipboard
* General Stats table 'floating' header now sorts properly when scrolling
* Bugfix: MultiQC default_dev template now copies module assets properly
* Bufgix: General Stats table floating header now resizes properly when page width changes

---

## [MultiQC v0.3.2](https://github.com/ewels/MultiQC/releases/tag/v0.3.2) - 2016-02-08
* All modules now load their log file search parameters from a config
  file, allowing you to overwrite them using your user config file
    * This is useful if your analysis pipeline renames program outputs
* New Picard (sub)modules - Insert Size, GC Bias & HsMetrics
* New Qualimap (sub)module - RNA-Seq QC
* Made Picard MarkDups show percent by default instead of counts
* Added M-Bias plot to Bismark
* New option to stream report HTML to `stdout`
* Files can now be specified as well as directories
* New options to specify whether the parsed data directory should be created
    * command line flags: `--data` / `--no-data`
    * config option name: `make_data_dir`
* Fixed bug with incorrect path to installation dir config YAML file
* New toolbox drawer for bulk-exporting graph images
* Report side navigation can now be hidden to maximise horizontal space
* Mobile styling improved for narrow screen
* More vibrant colours in the general stats table
* General stats table numbers now left aligned
* Settings now saved and loaded to named localstorage locations
    * Simplified interface - no longer global / single report saving
    * Removed static file config. Solves JS error, no-one was doing this
    since we have standalone reports anyway.
* Added support for Python 3.5
* Fixed bug with module specific CSS / JS includes in some templates
* Made the 'ignore files' config use unix style file pattern matching
* Fixed some bugs in the FastQ Screen module
* Fixed some bugs in the FastQC module
* Fixed occasional general stats table bug
* Table sorting on sample names now works after renaming
* Bismark module restructure
    * Each report type now handled independently (alignment / dedup / meth extraction)
    * M-Bias plot now shows R1 and R2
* FastQC GC content plot now has option for counts or percentages
    * Allows comparison between samples with very different read counts
* Bugfix for reports javascript
    * Caused by updated to remotely loaded HighCharts export script
    * Export script now bundled with multiqc, so does not depend on internet connection
    * Other JS errors fixed in this work
* Bugfix for older FastQC reports - handle old style sequence dup data
* Bugfix for varying Tophat alignment report formats
* Bugfix for Qualimap RNA Seq reports with paired end data


---

## [MultiQC v0.3.1](https://github.com/ewels/MultiQC/releases/tag/v0.3.1) - 2015-11-04
* Hotfix patch to fix broken FastQC module (wasn't finding `.zip` files properly)
* General Stats table colours now flat. Should improve browser speed.
* Empty rows now hidden if appear due to column removal in general stats
* FastQC Kmer plot removed until we have something better to show.

---

## [MultiQC v0.3](https://github.com/ewels/MultiQC/releases/tag/v0.3) - 2015-11-04
* Lots of lovely new documentation!
* Child templates - easily customise specific parts of the default report template
* Plugin hooks - allow other tools to execute custom code during MultiQC execution
* New Preseq module
* New design for general statistics table (snazzy new background bars)
* Further development of toolbox
    * New button to clear all filters
    * Warnings when samples are hidden, plus empty plots and table cols are hidden
    * Active toolbar tab buttons are highlighted
* Lots of refactoring by @moonso to please the Pythonic gods
    * Switched to click instead of argparse to handle command line arguments
    * Code generally conforms to best practices better now.
* Now able to supply multiple directories to search for reports
* Logging output improved (now controlled by `-q` and `-v` for quiet and verbose)
* More HTML output dealt with by the base module, less left to the modules
    * Module introduction text
    * General statistics table now much easier to add to (new helper functions)
* Images, CSS and Javascript now included in HTML, meaning that there is a single
  report file to make sharing easier
* More accessible scrolling in the report - styled scrollbars and 'to top' button.
* Modules and templates now use setuptools entry points, facilitating plugins
  by other packages. Allows niche extensions whilst keeping the core codebase clean.
* The general stats table now has a sticky header row when scrolling, thanks to
  some new javascript wizardry...
* General stats columns can have a _shared key_ which allows common colour schemes
  and data ranges. For instance, all columns describing a read count will now share
  their scale across modules.
* General stats columns can be hidden and reordered with a new modal window.
* Plotting code refactored, reports with many samples (>50 by default) don't
  automatically render to avoid freezing the browser.
* Plots with highlighted and renamed samples now honour this when exporting to
  different file types.

---

## [MultiQC v0.2](https://github.com/ewels/MultiQC/releases/tag/v0.2) - 2015-09-18
* Code restructuring for nearly all modules. Common base module
  functions now handle many more functions (plots, config, file import)
    * See the [contributing notes](https://github.com/ewels/MultiQC/blob/master/CONTRIBUTING.md)
    for instructions on how to use these new helpers to make your own module
* New report toolbox - sample highlighting, renaming, hiding
    * Config is autosaved by default, can also export to a file for sharing
    * Interactive tour to help users find their way around
* New Tophat, Bowtie 2 and QualiMap modules
    * Thanks to @guillermo-carrasco for the QualiMap module
* Bowtie module now works
* New command line parameter `-d` prefixes sample names with the directory that
  they were found in. Allows duplicate filenames without being overwritten.
* Introduction walkthrough helps show what can be done in the report
* Now compatible with both Python 2 and Python 3
* Software version number now printed on command line properly, and in reports.
* Bugfix: FastQC doesn't break when only one report found
* Bugfix: FastQC seq content heatmap highlighting
* Many, many small bugfixes

---

## [MultiQC v0.1](https://github.com/ewels/MultiQC/releases/tag/v0.1) - 2015-09-01
* The first public release of MultiQC, after a month of development. Basic
structure in place and modules for FastQC, FastQ Screen, Cutadapt, Bismark,
STAR, Bowtie, Subread featureCounts and Picard MarkDuplicates. Approaching
stability, though still under fairly heavy development.<|MERGE_RESOLUTION|>--- conflicted
+++ resolved
@@ -31,17 +31,14 @@
     * Dropped Travis and AppVeyor, everything is now just on GitHub
     * Still testing on both Linux and Windows, with multiple versions of Python
     * CI tests should now run automatically for anyone who forks the MultiQC repository
-<<<<<<< HEAD
-* Added option to add show/hide buttons which filter your samples. 
-=======
 * Linting with `--lint` now checks line graphs as well as bar graphs
 * New `gathered` template with no tool name sections ([#1119](https://github.com/ewels/MultiQC/issues/1119))
+* Added option to add _show_/_hide_ buttons at the top of the report, which filter your samples based on a supplied list of sample names.
 
 #### New Modules:
 
 * [**MultiVCFAnalyzer**](https://github.com/alexherbig/multivcfanalyzer)
     * combining multiple VCF files into one coherent report and format for downstream analysis.
->>>>>>> b1ee8bba
 
 #### Module updates:
 
