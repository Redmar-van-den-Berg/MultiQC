--- conflicted
+++ resolved
@@ -2,16 +2,6 @@
 
 ## MultiQC v1.11dev
 
-<<<<<<< HEAD
-#### New Modules
-
-- [**VEP**](https://www.ensembl.org/info/docs/tools/vep/index.html)
-  - Added MultiQC module to add summary statistics of Ensembl VEP annotations.
-- [**Sambamba Markdup**](https://lomereiter.github.io/sambamba/docs/sambamba-markdup.html)
-  - Added MultiQC module to add duplicate rate calculated by Sambamba Markdup.
-
-=======
->>>>>>> b63160af
 ### MultiQC updates
 
 - New interactive slider controls for controlling heatmap colour scales ([#1427](https://github.com/ewels/MultiQC/issues/1427))
@@ -25,6 +15,8 @@
 
 - [**Bustools**](https://bustools.github.io/)
   - Tools for working with BUS files
+- [**Sambamba Markdup**](https://lomereiter.github.io/sambamba/docs/sambamba-markdup.html)
+  - Added MultiQC module to add duplicate rate calculated by Sambamba Markdup.
 - [**VEP**](https://www.ensembl.org/info/docs/tools/vep/index.html)
   - Added MultiQC module to add summary statistics of Ensembl VEP annotations.
 
