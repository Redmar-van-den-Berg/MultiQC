# MultiQC Version History

## MultiQC v1.10dev

#### New MultiQC Features
* `--sample-filters` now also accepts `show_re` and `hide_re` in addition to `show` and `hide`. The `_re` options use regex, while the "normal" options use globbing.

#### New Modules

* [**HOPS**](https://www.github.com/rhubler/HOPS)
  * Post-alignment ancient DNA analysis tool for MALT
<<<<<<< HEAD
* [**Pychopper**](https://github.com/nanoporetech/pychopper)
  * Identify, orient and trim full length Nanopore cDNA reads
* [**qc3C**](https://github.com/cerebis/qc3C)
  * Reference-free QC of Hi-C sequencing data
=======
* [**Sentieon**](https://www.sentieon.com/products/)
  * Submodules added to catch Picard-based QC metrics files

>>>>>>> ccb3445c

#### Module updates

* **DRAGEN**
    * Fix issue where missing out fields could crash the module ([#1223](https://github.com/ewels/MultiQC/issues/1223))
* **featureCounts**
    * Add support for output from [Rsubread](https://bioconductor.org/packages/release/bioc/html/Rsubread.html) ([#1022](https://github.com/ewels/MultiQC/issues/1022))
* **Kaiju**
    * Fixed bug affecting inputs with taxa levels other than Phylum ([#1217](https://github.com/ewels/MultiQC/issues/1217))
    * Rework barplot, add top 5 taxons ([#1219](https://github.com/ewels/MultiQC/issues/1219))
* **MALT**
    * Fix y-axis labelling in bargraphs
* **mosdepth**
    * Enable prepending of directory to sample names
* **Picard**
    * Fix `HsMetrics` bait percentage columns ([#1212](https://github.com/ewels/MultiQC/issues/1212))
* **PycoQC**
    * Log10 x-axis for _Read Length_ plot ([#1214](https://github.com/ewels/MultiQC/issues/1214))
* **fgbio**
    * Fix `ErrorRateByReadPosition` to calculate `ymax` not just on the overall `error_rate`, but also specific base errors (ex. `a_to_c_error_rate`, `a_to_g_error_rate`, ...).  ([#1215](https://github.com/ewels/MultiQC/pull/1251))
    * Fix `ErrorRateByReadPosition` plotted line names to no longer concatenate multiple read identifiers and no longer have off-by-one read numbering (ex. `Sample1_R2_R3` -> `Sample1_R2`) ([#[1304](https://github.com/ewels/MultiQC/pull/1304))
* **GATK**
  * Add support for the creation of a "Reported vs Empirical Quality" graph to the Base Recalibration module.

#### New Custom Content features

* General Stats custom content now gives a log message
* If `id` is not set in `JSON` or `YAML` files, it defaults to the sample name instead of just `custom_content`
* Data from `JSON` or `YAML` now has `data` keys (sample names) run through the `clean_s_name()` function to apply sample name cleanup

#### Bug Fixes


## [MultiQC v1.9](https://github.com/ewels/MultiQC/releases/tag/v1.9) - 2020-05-30

#### Dropped official support for Python 2

Python 2 had its [official sunset date](https://www.python.org/doc/sunset-python-2/)
on January 1st 2020, meaning that it will no longer be developed by the Python community.
Part of the [python.org statement](https://www.python.org/doc/sunset-python-2/) reads:

> That means that we will not improve it anymore after that day,
> even if someone finds a security problem in it.
> You should upgrade to Python 3 as soon as you can.

[Very many Python packages no longer support Python 2](https://python3statement.org/)
and it whilst the MultiQC code is currently compatible with both Python 2 and Python 3,
it is increasingly difficult to maintain compatibility with the dependency packages it
uses, such as MatPlotLib, numpy and more.

As of MultiQC version 1.9, **Python 2 is no longer officially supported**.
Automatic CI tests will no longer run with Python 2 and Python 2 specific workarounds
are no longer guaranteed.

Whilst it may be possible to continue using MultiQC with Python 2 for a short time by
pinning dependencies, MultiQC compatibility for Python 2 will now slowly drift and start
to break. If you haven't already, **you need to switch to Python 3 now**.

#### New MultiQC Features

* Now using [GitHub Actions](https://github.com/features/actions) for all CI testing
    * Dropped Travis and AppVeyor, everything is now just on GitHub
    * Still testing on both Linux and Windows, with multiple versions of Python
    * CI tests should now run automatically for anyone who forks the MultiQC repository
* Linting with `--lint` now checks line graphs as well as bar graphs
* New `gathered` template with no tool name sections ([#1119](https://github.com/ewels/MultiQC/issues/1119))
* Added `--sample-filters` option to add _show_/_hide_ buttons at the top of the report ([#1125](https://github.com/ewels/MultiQC/issues/1125))
    * Buttons control the report toolbox Show/Hide tool, filtering your samples
    * Allows reports to be pre-configured based on a supplied list of sample names at report-generation time.
* Line graphs can now have `Log10` buttons (same functionality as bar graphs)
* Importing and running `multiqc` in a script is now a _little_ Better
    * `multiqc.run` now returns the `report` and `config` as well as the exit code. This means that you can explore the MultiQC run time a little in the Python environment.
    * Much more refactoring is needed to make MultiQC as useful in Python scripts as it could be. Watch this space.
* If a custom module `anchor` is set using `module_order`, it's now used a bit more:
    * Prefixed to module _section_ IDs
    * Appended to files saved in `multiqc_data`
    * Should help to prevent duplicates requiring `-1` suffixes when running a module multiple times
* New heatmap plot config options `xcats_samples` and `ycats_samples`
    * If set to `False`, the report toolbox options (_highlight_, _rename_, _show/hide_) do not affect that axis.
    * Means that the _Show only matching samples_ report toolbox option works on FastQC Status Checks, for example ([#1172](https://github.com/ewels/MultiQC/issues/1172))
* Report header time and analysis paths can now be hidden
    * New config options `show_analysis_paths` and `show_analysis_time` ([#1113](https://github.com/ewels/MultiQC/issues/1113))
* New search pattern key `skip: true` to skip specific searches when modules look for a lot of different files (eg. Picard).
* New `--profile-runtime` command line option (`config.profile_runtime`) to give analysis of how long the report takes to be generated
    * Plots of the file search results and durations are added to the end of the MultiQC report as a special module called _Run Time_
    * A summary of the time taken for the major stages of MultiQC execution are printed to the command line log.
* New table config option `only_defined_headers`
    * Defaults to `true`, set to `false` to also show any data columns that are not defined as headers
    * Useful as allows table-wide defaults to be set with column-specific overrides
* New `module` key allowed for `config.extra_fn_clean_exts` and `config.fn_clean_exts`
    * Means you can limit the action of a sample name cleaning pattern to specific MultiQC modules ([#905](https://github.com/ewels/MultiQC/issues/905))

#### New Custom Content features

* Improve support for HTML files - now just end your HTML filename with `_mqc.html`
    * Native handling of HTML snippets as files, no MultiQC config or YAML file required.
    * Also with embedded custom content configuration at the start of the file as a HTML comment.
* Add ability to group custom-content files into report sections
    * Use the new `parent_id`, `parent_name` and `parent_description` config keys to group content together like a regular module ([#1008](https://github.com/ewels/MultiQC/issues/1008))
* Custom Content files can now be configured using `custom_data`, without giving search patterns or data
    * Allows you to set descriptions and nicer titles for images and other 'blunt' data types in reports ([#1026](https://github.com/ewels/MultiQC/issues/1026))
    * Allows configuration of custom content separately from files themselves (`tsv`, `csv`, `txt` formats) ([#1205](https://github.com/ewels/MultiQC/issues/1205))

#### New Modules:

* [**DRAGEN**](https://www.illumina.com/products/by-type/informatics-products/dragen-bio-it-platform.html)
    * Illumina Bio-IT Platform that uses FPGA for secondary NGS analysis
* [**iVar**](https://github.com/andersen-lab/ivar)
    * Added support for iVar: a computational package that contains functions broadly useful for viral amplicon-based sequencing.
* [**Kaiju**](http://kaiju.binf.ku.dk/)
    * Fast and sensitive taxonomic classification for metagenomics
* [**Kraken**](https://ccb.jhu.edu/software/kraken2/)
    * K-mer matching tool for taxonomic classification. Module plots bargraph of counts for top-5 hits across each taxa rank. General stats summary.
* [**MALT**](https://uni-tuebingen.de/fakultaeten/mathematisch-naturwissenschaftliche-fakultaet/fachbereiche/informatik/lehrstuehle/algorithms-in-bioinformatics/software/malt/)
    * Megan Alignment Tool: Metagenomics alignment tool.
* [**miRTop**](https://github.com/miRTop/mirtop)
    * Command line tool to annotate miRNAs with a standard mirna/isomir naming (mirGFF3)
    * Module started by [@oneillkza](https://github.com/oneillkza/) and completed by [@FlorianThibord](https://github.com/FlorianThibord/)
* [**MultiVCFAnalyzer**](https://github.com/alexherbig/multivcfanalyzer)
    * Combining multiple VCF files into one coherent report and format for downstream analysis.
* **Picard** - new submodules for `QualityByCycleMetrics`, `QualityScoreDistributionMetrics` & `QualityYieldMetrics`
    * See [#1116](https://github.com/ewels/MultiQC/issues/1114)
* [**Rockhopper**](https://cs.wellesley.edu/~btjaden/Rockhopper/)
    * RNA-seq tool for bacteria, includes bar plot showing where features map.
* [**Sickle**](https://github.com/najoshi/sickle)
    * A windowed adaptive trimming tool for FASTQ files using quality
* [**Somalier**](https://github.com/brentp/somalier)
    * Relatedness checking and QC for BAM/CRAM/VCF for cancer, DNA, BS-Seq, exome, etc.
* [**VarScan2**](https://github.com/dkoboldt/varscan)
    * Variant calling and somatic mutation/CNV detection for next-generation sequencing data

#### Module updates:

* **BISCUIT**
    * Major rewrite to work with new BISCUIT QC script (BISCUIT `v0.3.16+`)
        * This change breaks backwards-compatability with previous BISCUIT versions. If you are unable to upgrade BISCUIT, please use MultiQC v1.8.
    * Fixed error when missing data in log files ([#1101](https://github.com/ewels/MultiQC/issues/1101))
* **bcl2fastq**
    * Samples with multiple library preps (i.e barcodes) will now be handled correctly ([#1094](https://github.com/ewels/MultiQC/issues/1094))
* **BUSCO**
    * Updated log search pattern to match new format in v4 with auto-lineage detection option ([#1163](https://github.com/ewels/MultiQC/issues/1163))
* **Cutadapt**
    * New bar plot showing the proportion of reads filtered out for different criteria (eg. _too short_, _too many Ns_) ([#1198](https://github.com/ewels/MultiQC/issues/1198))
* **DamageProfiler**
    * Removes redundant typo in init name. This makes referring to the module's column consistent with other modules when customising general stats table.
* **DeDup**
    * Updates plots to make compatible with 0.12.6
    * Fixes reporting errors - barplot total represents _mapped_ reads, not total reads in BAM file
    * New: Adds 'Post-DeDup Mapped Reads' column to general stats table.
* **FastQC**
    * Fixed tooltip text in _Sequence Duplication Levels_ plot ([#1092](https://github.com/ewels/MultiQC/issues/1092))
    * Handle edge-case where a FastQC report was for an empty file with 0 reads ([#1129](https://github.com/ewels/MultiQC/issues/1129))
* **FastQ Screen**
    * Don't skip plotting `% No Hits` even if it's `0%` ([#1126](https://github.com/ewels/MultiQC/issues/1126))
    * Refactor parsing code. Avoids error with `-0.00 %Unmapped` ([#1126](https://github.com/ewels/MultiQC/issues/1126))
    * New plot for _Bisulfite Reads_, if data is present
    * Categories in main plot are now sorted by the total read count and hidden if 0 across all samples
* **fgbio**
    * New: Plot error rate by read position from `ErrorRateByReadPosition`
    * GroupReadsByUmi plot can now be toggled to show relative percents ([#1147](https://github.com/ewels/MultiQC/pull/1147))
* **FLASh**
    * Logs not reporting innie and outine uncombined pairs now plot combined pairs instead ([#1173](https://github.com/ewels/MultiQC/issues/1173))
* **GATK**
    * Made parsing for VariantEval more tolerant, so that it will work with output from the tool when run in different modes ([#1158](https://github.com/ewels/MultiQC/issues/1158))
* **MTNucRatioCalculator**
    * Fixed misleading value suffix in general stats table
* **Picard MarkDuplicates**
    * **Major change** - previously, if multiple libraries (read-groups) were found then only the first would be used and all others ignored. Now, values from all libraries are merged and `PERCENT_DUPLICATION` and `ESTIMATED_LIBRARY_SIZE` are recalculated. Libraries can be kept as separate samples with a new MultiQC configuration option - `picard_config: markdups_merge_multiple_libraries: False`
    * **Major change** - Updated `MarkDuplicates` bar plot to double the read-pair counts, so that the numbers stack correctly. ([#1142](https://github.com/ewels/MultiQC/issues/1142))
* **Picard HsMetrics**
    * Updated large table to use columns specified in the MultiQC config. See [docs](https://multiqc.info/docs/#hsmetrics). ([#831](https://github.com/ewels/MultiQC/issues/831))
* **Picard WgsMetrics**
    * Updated parsing code to recognise new java class string ([#1114](https://github.com/ewels/MultiQC/issues/1114))
* **QualiMap**
    * Fixed QualiMap mean coverage calculation [#1082](https://github.com/ewels/MultiQC/issues/1082), [#1077](https://github.com/ewels/MultiQC/issues/1082)
* **RSeqC**
    * Support added for output from `geneBodyCoverage2.py` script ([#844](https://github.com/ewels/MultiQC/issues/844))
    * Single sample view in the _"Junction saturation"_ plot now works with the toolbox properly _(rename, hide, highlight)_ ([#1133](https://github.com/ewels/MultiQC/issues/1133))
* **RNASeQC2**
    * Updated to handle the parsing metric files from the [newer rewrite of RNA-SeqQC](https://github.com/broadinstitute/rnaseqc).
* **Samblaster**
    * Improved parsing to handle variable whitespace ([#1176](https://github.com/ewels/MultiQC/issues/1176))
* **Samtools**
    * Removes hardcoding of general stats column names. This allows column names to indicate when a module has been run twice ([https://github.com/ewels/MultiQC/issues/1076](https://github.com/ewels/MultiQC/issues/1076)).
    * Added an observed over expected read count plot for `idxstats` ([#1118](https://github.com/ewels/MultiQC/issues/1118))
    * Added additional (by default hidden) column for `flagstat` that displays number total number of reads in a bam
* **sortmerna**
    * Fix the bug for the latest sortmerna version 4.2.0 ([#1121](https://github.com/ewels/MultiQC/issues/1121))
* **sexdeterrmine**
    * Added a scatter plot of relative X- vs Y-coverage to the generated report.
* **VerifyBAMID**
    * Allow files with column header `FREEMIX(alpha)` ([#1112](https://github.com/ewels/MultiQC/issues/1112))

#### Bug Fixes:

* Added a new test to check that modules work correctly with `--ignore-samples`. A lot of them didn't:
    * `Mosdepth`, `conpair`, `Qualimap BamQC`, `RNA-SeQC`, `GATK BaseRecalibrator`, `SNPsplit`, `SeqyClean`, `Jellyfish`, `hap.py`, `HOMER`, `BBMap`, `DeepTools`, `HiCExplorer`, `pycoQC`, `interop`
    * These modules have now all been fixed and `--ignore-samples` should work as you expect for whatever data you have.
* Removed use of `shutil.copy` to avoid problems with working on multiple filesystems ([#1130](https://github.com/ewels/MultiQC/issues/1130))
* Made folder naming behaviour of `multiqc_plots` consistent with `multiqc_data`
    * Incremental numeric suffixes now added if folder already exists
    * Plots folder properly renamed if using `-n`/`--filename`
* Heatmap plotting function is now compatible with MultiQC toolbox `hide` and `highlight` ([#1136](https://github.com/ewels/MultiQC/issues/1136))
* Plot config `logswitch_active` now works as advertised
* When running MultiQC modules several times, multiple data files are now created instead of overwriting one another ([#1175](https://github.com/ewels/MultiQC/issues/1175))
* Fixed minor bug where tables could report negative numbers of columns in their header text
* Fixed bug where numeric custom content sample names could trigger a `TypeError` ([#1091](https://github.com/ewels/MultiQC/issues/1091))
* Fixed custom content bug HTML data in a config file would trigger a `ValueError` ([#1071](https://github.com/ewels/MultiQC/issues/1071))
* Replaced deprecated 'warn()' with 'warning()' of the logging module
* Custom content now supports `section_extra` config key to add custom HTML after description.
* Barplots with `ymax` set now ignore this when you click the _Percentages_ tab.

## [MultiQC v1.8](https://github.com/ewels/MultiQC/releases/tag/v1.8) - 2019-11-20

#### New Modules:

* [**fgbio**](http://fulcrumgenomics.github.io/fgbio/)
    * Process family size count hist data from `GroupReadsByUmi`
* [**biobambam2**](https://github.com/gt1/biobambam2)
    * Added submodule for `bamsormadup` tool
    * Totally cheating - it uses Picard MarkDuplicates but with a custom search pattern and naming
* [**SeqyClean**](https://github.com/ibest/seqyclean)
    * Adds analysis for seqyclean files
* [**mtnucratio**](https://github.com/apeltzer/MTNucRatioCalculator)
    * Added little helper tool to compute mt to nuclear ratios for NGS data.
* [**mosdepth**](https://github.com/brentp/mosdepth)
    * fast BAM/CRAM depth calculation for WGS, exome, or targeted sequencing
* [**SexDetErrmine**](https://github.com/TCLamnidis/Sex.DetERRmine)
    * Relative coverage and error rate of X and Y chromosomes
* [**SNPsplit**](https://github.com/FelixKrueger/SNPsplit)
    * Allele-specific alignment sorting

#### Module updates:
* **bcl2fastq**
    * Added handling of demultiplexing of more than 2 reads
    * Allow bcl2fastq to parse undetermined barcode information in situations when lane indexes do not start at 1
* **BBMap**
    * Support for scafstats output marked as not yet implemented in docs
* **DeDup**
    * Added handling clusterfactor and JSON logfiles
* **damageprofiler**
    * Added writing metrics to data output file.
* **DeepTools**
    * Fixed Python3 bug with int() conversion ([#1057](https://github.com/ewels/MultiQC/issues/1057))
    * Handle varied TES boundary labels in plotProfile ([#1011](https://github.com/ewels/MultiQC/issues/1011))
    * Fixed bug that prevented running on only plotProfile files when no other deepTools files found.
* **fastp**
    * Fix faulty column handling for the _after filtering_ Q30 rate ([#936](https://github.com/ewels/MultiQC/issues/936))
* **FastQC**
    * When including a FastQC section multiple times in one report, the Per Base Sequence Content heatmaps now behave as you would expect.
    * Added heatmap showing FastQC status checks for every section report across all samples
    * Made sequence content individual plots work after samples have been renamed ([#777](https://github.com/ewels/MultiQC/issues/777))
    * Highlighting samples from status - respect chosen highlight colour in the toolbox ([#742](https://github.com/ewels/MultiQC/issues/742))
* **FastQ Screen**
    * When including a FastQ Screen section multiple times in one report, the plots now behave as you would expect.
    * Fixed MultiQC linting errors
* **fgbio**
    * Support the new output format of `ErrorRateByReadPosition` first introduced in version `1.3.0`, as well as the old output format.
* **GATK**
    * Refactored BaseRecalibrator code to be more consistent with MultiQC Python style
    * Handle zero count errors in BaseRecalibrator
* **HiC Explorer**
    * Fixed bug where module tries to parse `QC_table.txt`, a new log file in hicexplorer v2.2.
    * Updated the format of the report to fits the changes which have been applied to the QC report of hicexplorer v3.3
    * Updated code to save parsed results to `multiqc_data`
* **HTSeq**
    * Fixed bug where module would crash if a sample had zero reads ([#1006](https://github.com/ewels/MultiQC/issues/1006))
* **LongRanger**
    * Added support for the LongRanger Align pipeline.
* **miRTrace**
    * Fixed bug where a sample in some plots was missed. ([#932](https://github.com/ewels/MultiQC/issues/932))
* **Peddy**
    * Fixed bug where sample name cleaning could lead to error. ([#1024](https://github.com/ewels/MultiQC/issues/1024))
    * All plots (including _Het Check_ and _Sex Check_) now hidden if no data
* **Picard**
    * Modified `OxoGMetrics` so that it will find files created with GATK `CollectMultipleMetrics` and `ConvertSequencingArtifactToOxoG`.
* **QoRTs**
    * Fixed bug where `--dirs` broke certain input files. ([#821](https://github.com/ewels/MultiQC/issues/821))
* **Qualimap**
    * Added in mean coverage computation for general statistics report
    * Creates now tables of collected data in `multiqc_data`
* **RNA-SeQC**
    * Updated broken URL link
* **RSeQC**
    * Fixed bug where Junction Saturation plot when clicking a single sample was mislabelling the lines.
    * When including a RSeQC section multiple times in one report, clicking Junction Saturation plot now behaves as you would expect.
    * Fixed bug where exported data in `multiqc_rseqc_read_distribution.txt` files had incorrect values for `_kb` fields ([#1017](https://github.com/ewels/MultiQC/issues/1017))
* **Samtools**
    * Utilize in-built `read_count_multiplier` functionality to plot `flagstat` results more nicely
* **SnpEff**
    * Increased the default summary csv file-size limit from 1MB to 5MB.
* **Stacks**
    * Fixed bug where multi-population sum stats are parsed correctly ([#906](https://github.com/ewels/MultiQC/issues/906))
* **TopHat**
    * Fixed bug where TopHat would try to run with files from Bowtie2 or HiSAT2 and crash
* **VCFTools**
    * Fixed a bug where `tstv_by_qual.py` produced invalid json from infinity-values.
* **snpEff**
    * Added plot of effects

#### New MultiQC Features:
* Added some installation docs for windows
* Added some docs about using MultiQC in bioinformatics pipelines
* Rewrote Docker image
    * New base image `czentye/matplotlib-minimal` reduces image size from ~200MB to ~80MB
    * Proper installation method ensures latest version of the code
    * New entrypoint allows easier command-line usage
* Support opening MultiQC on websites with CSP `script-src 'self'` with some sha256 exceptions
    * Plot data is no longer intertwined with javascript code so hashes stay the same
* Made `config.report_section_order` work for module sub-sections as well as just modules.
* New config options `exclude_modules` and `run_modules` to complement `-e` and `-m` cli flags.
* Command line output is now coloured by default :rainbow: (use `--no-ansi` to turn this off)
* Better launch comparability due to code refactoring by [@KerstenBreuer](https://github.com/KerstenBreuer) and [@ewels](https://github.com/ewels)
    * Windows support for base `multiqc` command
    * Support for running as a python module: `python -m multiqc .`
    * Support for running within a script: `import multiqc` and `multiqc.run('/path/to/files')`
* Config option `custom_plot_config` now works for bargraph category configs as well ([#1044](https://github.com/ewels/MultiQC/issues/1044))
* Config `table_columns_visible` can now be given a module namespace and it will hide all columns from that module ([#541](https://github.com/ewels/MultiQC/issues/541))

#### Bug Fixes:
* MultiQC now ignores all `.md5` files
* Use `SafeLoader` for PyYaml load calls, avoiding recent warning messages.
* Hide `multiqc_config_example.yaml` in the `test` directory to stop people from using it without modification.
* Fixed matplotlib background colour issue (@epakarin - [#886](https://github.com/ewels/MultiQC/issues))
* Table rows that are empty due to hidden columns are now properly hidden on page load ([#835](https://github.com/ewels/MultiQC/issues/835))
* Sample name cleaning: All sample names are now truncated to their basename, without a path.
  * This includes for `regex` and `replace` (before was only the default `truncate`).
  * Only affects modules that take sample names from file contents, such as cutadapt.
  * See [#897](https://github.com/ewels/MultiQC/issues/897) for discussion.




## [MultiQC v1.7](https://github.com/ewels/MultiQC/releases/tag/v1.7) - 2018-12-21

#### New Modules:
* [**BISCUIT**](https://github.com/zwdzwd/biscuit)
    * BISuilfite-seq CUI Toolkit
    * Module written by [@zwdzwd](https://github.com/zwdzwd/)
* [**DamageProfiler**](https://github.com/Integrative-Transcriptomics/DamageProfiler)
    * A tool to determine ancient DNA misincorporation rates.
    * Module written by [@apeltzer](https://github.com/apeltzer/)
* [**FLASh**](https://ccb.jhu.edu/software/FLASH/)
    * FLASH (Fast Length Adjustment of SHort reads)
    * Module written by [@pooranis](https://github.com/pooranis/)
* [**MinIONQC**](https://github.com/roblanf/minion_qc)
    * QC of reads from ONT long-read sequencing
    * Module written by [@ManavalanG](https://github.com/ManavalanG)
* [**phantompeakqualtools**](https://www.encodeproject.org/software/phantompeakqualtools)
    * A tool for informative enrichment and quality measures for ChIP-seq/DNase-seq/FAIRE-seq/MNase-seq data.
    * Module written by [@chuan-wang](https://github.com/chuan-wang/)
* [**Stacks**](http://catchenlab.life.illinois.edu/stacks/)
    * A software for analyzing restriction enzyme-based data (e.g. RAD-seq). Support for Stacks >= 2.1 only.
    * Module written by [@remiolsen](https://github.com/remiolsen/)

#### Module updates:
* **AdapterRemoval**
    * Handle error when zero bases are trimmed. See [#838](https://github.com/ewels/MultiQC/issues/838).
* **Bcl2fastq**
    * New plot showing the top twenty of undetermined barcodes by lane.
    * Informations for R1/R2 are now separated in the General Statistics table.
    * SampleID is concatenate with SampleName because in Chromium experiments several sample have the same SampleName.
* **deepTools**
    * New PCA plots from the `plotPCA` function (written by [@chuan-wang](https://github.com/chuan-wang/))
    * New fragment size distribution plots from `bamPEFragmentSize --outRawFragmentLengths` (written by [@chuan-wang](https://github.com/chuan-wang/))
    * New correlation heatmaps from the `plotCorrelation` function (written by [@chuan-wang](https://github.com/chuan-wang/))
    * New sequence distribution profiles around genes, from the `plotProfile` function (written by [@chuan-wang](https://github.com/chuan-wang/))
    * Reordered sections
* **Fastp**
    * Fixed bug in parsing of empty histogram data. See [#845](https://github.com/ewels/MultiQC/issues/845).
* **FastQC**
    * Refactored _Per Base Sequence Content_ plots to show original underlying data, instead of calculating it from the page contents. Now shows original FastQC base-ranges and fixes 100% GC bug in final few pixels. See [#812](https://github.com/ewels/MultiQC/issues/812).
    * When including a FastQC section multiple times in one report, the summary progress bars now behave as you would expect.
* **FastQ Screen**
    * Don't hide genomes in the simple plot, even if they have zero unique hits. See [#829](https://github.com/ewels/MultiQC/issues/829).
* **InterOp**
    * Fixed bug where read counts and base pair yields were not displaying in tables correctly.
    * Number formatting for these fields can now be customised in the same way as with other modules, as described [in the docs](http://multiqc.info/docs/#number-base-multiplier)
* **Picard**
    * InsertSizeMetrics: You can now configure to what degree the insert size plot should be smoothed.
    * CollectRnaSeqMetrics: Add warning about missing rRNA annotation.
    * CollectRnaSeqMetrics: Add chart for counts/percentage of reads mapped to the correct strand.
    * Now parses VariantCallingMetrics reports. (Similar to GATK module's VariantEval.)
* **phantompeakqualtools**
    * Properly clean sample names
* **Trimmomatic**
    * Updated Trimmomatic module documentation to be more helpful
    * New option to use filenames instead of relying on the command line used. See [#864](https://github.com/ewels/MultiQC/issues/864).

#### New MultiQC Features:
* Embed your custom images with a new Custom Content feature! Just add `_mqc` to the end of the filename for `.png`, `.jpg` or `.jpeg` files.
* Documentation for Custom Content reordered to make it a little more sane
* You can now add or override any config parameter for any MultiQC plot! See [the documentation](http://multiqc.info/docs/#customising-plots) for more info.
* Allow `table_columns_placement` config to work with table IDs as well as column namespaces. See [#841](https://github.com/ewels/MultiQC/issues/841).
* Improved visual spacing between grouped bar plots


#### Bug Fixes:
* Custom content no longer clobbers `col1_header` table configs
* The option `--file-list` that refers to a text file with file paths to analyse will no longer ignore directory paths
* [Sample name directory prefixes](https://multiqc.info/docs/#sample-names-prefixed-with-directories) are now added _after_ cleanup.
* If a module is run multiple times in one report, it's CSS and JS files will only be included once (`default` template)




## [MultiQC v1.6](https://github.com/ewels/MultiQC/releases/tag/v1.6) - 2018-08-04

Some of these updates are thanks to the efforts of people who attended the [NASPM](https://twitter.com/NordicGenomics) 2018 MultiQC hackathon session. Thanks to everyone who attended!

#### New Modules:
* [**fastp**](https://github.com/OpenGene/fastp)
    * An ultra-fast all-in-one FASTQ preprocessor (QC, adapters, trimming, filtering, splitting...)
    * Module started by [@florianduclot](https://github.com/florianduclot/) and completed by [@ewels](https://github.com/ewels/)
* [**hap.py**](https://github.com/Illumina/hap.py)
    * Hap.py is a set of programs based on htslib to benchmark variant calls against gold standard truth datasets
    * Module written by [@tsnowlan](https://github.com/tsnowlan/)
* [**Long Ranger**](https://support.10xgenomics.com/genome-exome/software/pipelines/latest/what-is-long-ranger)
    * Works with data from the 10X Genomics Chromium. Performs sample demultiplexing, barcode processing, alignment, quality control, variant calling, phasing, and structural variant calling.
    * Module written by [@remiolsen](https://github.com/remiolsen/)
* [**miRTrace**](https://github.com/friedlanderlab/mirtrace)
    * A quality control software for small RNA sequencing data.
    * Module written by [@chuan-wang](https://github.com/chuan-wang/)


#### Module updates:
* **BCFtools**
    * New plot showing SNP statistics versus quality of call from bcftools stats ([@MaxUlysse](https://github.com/MaxUlysse) and [@Rotholandus](https://github.com/Rotholandus))
* **BBMap**
    * Support added for BBDuk kmer-based adapter/contaminant filtering summary stats ([@boulund](https://github.com/boulund)
* **FastQC**
    * New read count plot, split into unique and duplicate reads if possible.
    * Help text added for all sections, mostly copied from the excellent FastQC help.
    * Sequence duplication plot rescaled
* **FastQ Screen**
    * Samples in large-sample-number plot are now sorted alphabetically ([@hassanfa](https://github.com/hassanfa)
* **MACS2**
    * Output is now more tolerant of missing data (no plot if no data)
* **Peddy**
    * Background samples now shown in ancestry PCA plot ([@roryk](https://github.com/roryk))
    * New plot showing sex checks versus het ratios, supporting unknowns ([@oyvinev](https://github.com/oyvinev))
* **Picard**
    * New submodule to handle `ValidateSamFile` reports ([@cpavanrun](https://github.com/cpavanrun))
    * WGSMetrics now add the mean and standard-deviation coverage to the general stats table (hidden) ([@cpavanrun](https://github.com/cpavanrun))
* **Preseq**
    * New config option to plot preseq plots with unique old coverage on the y axis instead of read count
    * Code refactoring by [@vladsaveliev](https://github.com/vladsaveliev)
* **QUAST**
    * Null values (`-`) in reports now handled properly. Bargraphs always shown despite varying thresholds. ([@vladsaveliev](https://github.com/vladsaveliev))
* **RNA-SeQC**
    * Don't create the report section for Gene Body Coverage if no data is given
* **Samtools**
    * Fixed edge case bug where MultiQC could crash if a sample had zero count coverage with idxstats.
    * Adds % proper pairs to general stats table
* **Skewer**
    * Read length plot rescaled
* **Tophat**
    * Fixed bug where some samples could be given a blank sample name ([@lparsons](https://github.com/lparsons))
* **VerifyBamID**
    * Change column header help text for contamination to match percentage output ([@chapmanb](https://github.com/chapmanb))

#### New MultiQC Features:
* New config option `remove_sections` to skip specific report sections from modules
* Add `path_filters_exclude` to exclude certain files when running modules multiple times. You could previously only include certain files.
* New `exclude_*` keys for file search patterns
    * Have a subset of patterns to exclude otherwise detected files with, by filename or contents
* Command line options all now use mid-word hyphens (not a mix of hyphens and underscores)
    * Old underscore terms still maintained for backwards compatibility
* Flag `--view-tags` now works without requiring an "analysis directory".
* Removed Python dependency for `enum34` ([@boulund](https://github.com/boulund))
* Columns can be added to `General Stats` table for custom content/module.
* New `--ignore-symlinks` flag which will ignore symlinked directories and files.
* New `--no-megaqc-upload` flag which disables automatically uploading data to MegaQC

#### Bug Fixes
* Fix path_filters for top_modules/module_order configuration only selecting if *all* globs match. It now filters searches that match *any* glob.
* Empty sample names from cleaning are now no longer allowed
* Stop prepend_dirs set in the config from getting clobbered by an unpassed CLI option ([@tsnowlan](https://github.com/tsnowlan))
* Modules running multiple times now have multiple sets of columns in the General Statistics table again, instead of overwriting one another.
* Prevent tables from clobbering sorted row orders.
* Fix linegraph and scatter plots data conversion (sporadically the incorrect `ymax` was used to drop data points) ([@cpavanrun](https://github.com/cpavanrun))
* Adjusted behavior of ceiling and floor axis limits
* Adjusted multiple file search patterns to make them more specific
    * Prevents the wrong module from accidentally slurping up output from a different tool. By [@cpavanrun](https://github.com/cpavanrun) (see [PR #727](https://github.com/ewels/MultiQC/pull/727))
* Fixed broken report bar plots when `-p`/`--export-plots` was specified (see issue [#801](https://github.com/ewels/MultiQC/issues/801))





## [MultiQC v1.5](https://github.com/ewels/MultiQC/releases/tag/v1.5) - 2018-03-15

#### New Modules:
* [**HiCPro**](https://github.com/nservant/HiC-Pro) - New module!
    * HiCPro: Quality controls and processing of Hi-C
    * Module written by [@nservant](https://github.com/nservant),
* [**DeDup**](http://www.github.com/apeltzer/DeDup) - New module!
    * DeDup: Improved Duplicate Removal for merged/collapsed reads in ancient DNA analysis
    * Module written by [@apeltzer](https://github.com/apeltzer),
* [**Clip&Merge**](http://github.com/apeltzer/ClipAndMerge) - New module!
    * Clip&Merge: Adapter clipping and read merging for ancient DNA analysis
    * Module written by [@apeltzer](https://github.com/apeltzer),

#### Module updates:
* **bcl2fastq**
    * Catch `ZeroDivisionError` exceptions when there are 0 reads ([@aledj2](https://github.com/aledj2))
    * Add parsing of `TrimmedBases` and new General Stats column for % bases trimmed ([@matthdsm](https://github.com/matthdsm)).
* **BUSCO**
    * Fixed configuration bug that made all sample names become `'short'`
* **Custom Content**
    * Parsed tables now exported to `multiqc_data` files
* **Cutadapt**
    * Refactor parsing code to collect all length trimming plots
* **FastQC**
    * Fixed starting y-axis label for GC-content lineplot being incorrect.
* **HiCExplorer**
    * Updated to work with v2.0 release.
* **Homer**
    * Made parsing of `tagInfo.txt` file more resilient to variations in file format so that it works with new versions of Homer.
    * Kept order of chromosomes in coverage plot consistent.
* **Peddy**
    * Switch `Sex error` logic to `Correct sex` for better highlighting ([@aledj2](https://github.com/aledj2))
* **Picard**
    * Updated module and search patterns to recognise new output format from Picard version >= 2.16 and GATK output.
* **Qualimap BamQC**
    * Fixed bug where start of _Genome Fraction_ could have a step if target is 100% covered.
* **RNA-SeQC**
    * Added rRNA alignment stats to summary table [@Rolandde](https://github.com/Rolandde)
* **RSeqC**
    * Fixed read distribution plot by adding category for `other_intergenic` (thanks to [@moxgreen](https://github.com/moxgreen))
    * Fixed a dodgy plot title (Read GC content)
* **Supernova**
    * Added support for Supernova 2.0 reports. Fixed a TypeError bug when using txt reports only. Also a bug when parsing empty histogram files.

#### New MultiQC Features:
* Invalid choices for `--module` or `--exclude` now list the available modules alphabetically.
* Linting now checks for presence in `config.module_order` and tags.

#### Bug Fixes
* Excluding modules now works in combination with using module tags.
* Fixed edge-case bug where certain combinations of `output_fn_name` and `data_dir_name` could trigger a crash
* Conditional formatting - values are now longer double-labelled
* Made config option `extra_series` work in scatter plots the same way that it works for line plots
* Locked the `matplotlib` version to `v2.1.0` and below
    * Due to [two](https://github.com/matplotlib/matplotlib/issues/10476) [bugs](https://github.com/matplotlib/matplotlib/issues/10784) that appeared in `v2.2.0` - will remove this constraint when there's a new release that works again.





## [MultiQC v1.4](https://github.com/ewels/MultiQC/releases/tag/v1.4) - 2018-01-11

A slightly earlier-than-expected release due to a new problem with dependency packages that is breaking MultiQC installations since 2018-01-11.

#### New Modules:
* [**Sargasso**](http://statbio.github.io/Sargasso/)
    * Parses output from Sargasso - a tool to separate mixed-species RNA-seq reads according to their species of origin
    * Module written by [@hxin](https://github.com/hxin/)
* [**VerifyBAMID**](https://genome.sph.umich.edu/wiki/VerifyBamID)
    * Parses output from VerifyBAMID - a tool to detect contamination in BAM files.
    * Adds the `CHIPMIX` and `FREEMIX` columns to the general statistics table.
    * Module written by [@aledj2](https://github.com/aledj2/)

#### Module updates:
* **MACS2**
    * Updated to work with output from older versions of MACS2 by [@avilella](https://github.com/avilella/)
* **Peddy**
    * Add het check plot to suggest potential contamination by [@aledj2](https://github.com/aledj2)
* **Picard**
    * Picard HsMetrics `HS_PENALTY` plot now has correct axis labels
    * InsertSizeMetrics switches commas for points if it can't convert floats. Should help some european users.
* **QoRTs**
    * Added support for new style of output generated in the v1.3.0 release
* **Qualimap**
    * New `Error rate` column in General Statistics table, added by [@Cashalow](https://github.com/Cashalow/)
        * Hidden by default - customise your MultiQC config to always show this column (see [docs](http://multiqc.info/docs/#hiding-columns))
* **QUAST**
    * New option to customise the default display of contig count and length (eg. `bp` instead of `Mbp`).
    * See [documentation](http://multiqc.info/docs/#quast). Written by [@ewels](https://github.com/ewels/) and [@Cashalow](https://github.com/Cashalow/)
* **RSeQC**
    * Removed normalisation in Junction Saturation plot. Now raw counts instead of % of total junctions.

#### New MultiQC Features:
* Conditional formatting / highlighting of cell contents in tables
    * If you want to make values that match a criteria stand out more, you can now write custom rules and formatting instructions for tables.
    * For instructions, see [the documentation](http://multiqc.info/docs/#conditional-formatting)
* New `--lint` option which is strict about best-practices for writing new modules
    * Useful when writing new modules and code as it throws warnings
    * Currently only implemented for bar plots and a few other places. More linting coming soon...
* If MultiQC breaks and shows am error message, it now reports the filename of the last log it found
    * Hopefully this will help with debugging / finding dodgy input data

#### Bug Fixes
* Addressed new dependency error with conflicting package requirements
    * There was a conflict between the `networkx`, `colormath` and `spectra` releases.
    * I previously forced certain software versions to get around this, but `spectra` has now updated with the unfortunate effect of introducing a new dependency clash that halts installation.
* Fixed newly introduced bug where Custom Content MultiQC config file search patterns had been broken
* Updated pandoc command used in `--pdf` to work with new releases of Pandoc
* Made config `table_columns_visible` module name key matching case insensitive to make less frustrating





## [MultiQC v1.3](https://github.com/ewels/MultiQC/releases/tag/v1.3) - 2017-11-03

#### Breaking changes - custom search patterns
Only for users with custom search patterns for the `bowtie` or `star`: you will
need to update your config files - the `bowtie` search key is now `bowtie1`,
`star_genecounts` is now `star/genecounts`.

For users with custom modules - search patterns _must_ now conform to the search
pattern naming convention: `modulename` or `modulename/anything` (the search pattern
string beginning with the name of your module, anything you like after the first `/`).

#### New Modules:
* [**10X Supernova**](https://support.10xgenomics.com/de-novo-assembly/software/overview/welcome)
    * Parses statistics from the _de-novo_ Supernova software.
    * Module written by [@remiolsen](https://github.com/remiolsen/)
* [**BBMap**](https://sourceforge.net/projects/bbmap/)
    * Plot metrics from a number of BBMap tools, a suite of DNA/RNA mapping tools and utilities
    * Module written by [@boulund](https://github.com/boulund/) and [@epruesse](https://github.com/epruesse/)
* [**deepTools**](https://github.com/fidelram/deepTools) - new module!
    * Parse text output from `bamPEFragmentSize`, `estimateReadFiltering`, `plotCoverage`, `plotEnrichment`, and `plotFingerprint`
    * Module written by [@dpryan79](https://github.com/dpryan79/)
* [**Homer Tag Directory**](http://homer.ucsd.edu/homer/ngs/tagDir.html) - new submodule!
    * Module written by [@rdali](https://github.com/rdali/)
* [**illumina InterOp**](http://illumina.github.io/interop/index.html)
    * Module to parse metrics from illumina sequencing runs and demultiplexing, generated by the InterOp package
    * Module written by [@matthdsm](https://github.com/matthdsm/)
* [**RSEM**](https://deweylab.github.io/RSEM/) - new module!
    * Parse `.cnt` file comming from rsem-calculate-expression and plot read repartitions (Unalignable, Unique, Multi ...)
    * Module written by [@noirot](https://github.com/noirot/)
* [**HiCExplorer**](https://github.com/maxplanck-ie/HiCExplorer)
    * New module to parse the log files of `hicBuildMatrix`.
    * Module written by [@joachimwolff](https://github.com/joachimwolff/)

#### Module updates:
* **AfterQC**
    * Handle new output format where JSON summary key changed names.
* **bcl2fastq**
    * Clusters per sample plot now has tab where counts are categoried by lane.
* **GATK**
    * New submodule to handle Base Recalibrator stats, written by [@winni2k](https://github.com/winni2k/)
* **HiSAT2**
    * Fixed bug where plot title was incorrect if both SE and PE bargraphs were in one report
* **Picard HsMetrics**
    * Parsing code can now handle commas for decimal places
* **Preseq**
    * Updated odd file-search pattern that limited input files to 500kb
* **QoRTs**
    * Added new plots, new helptext and updated the module to produce a lot more output.
* **Qualimap BamQC**
    * Fixed edge-case bug where the refactored coverage plot code could raise an error from the `range` call.
* Documentation and link fixes for Slamdunk, GATK, bcl2fastq, Adapter Removal, FastQC and main docs
    * Many of these spotted and fixed by [@juliangehring](https://github.com/juliangehring/)
* Went through all modules and standardised plot titles
    * All plots should now have a title with the format _Module name: Plot name_

#### New MultiQC Features:
* New MultiQC docker image
    * Ready to use docker image now available at https://hub.docker.com/r/ewels/multiqc/ (200 MB)
    * Uses automated builds - pull `:latest` to get the development version, future releases will have stable tags.
    * Written by [@MaxUlysse](https://github.com/MaxUlysse/)
* New `module_order` config options allow modules to be run multiple times
    * Filters mean that a module can be run twice with different sets of files (eg. before and after trimming)
    * Custom module config parameters can be passed to module for each run
* File search refactored to only search for running modules
    * Makes search much faster when running with lots of files and limited modules
    * For example, if using `-m star` to only use the STAR module, all other file searches now skipped
* File search now warns if an unrecognised search type is given
* MultiQC now saves nearly all parsed data to a structured output file by default
    * See `multiqc_data/multiqc_data.json`
    * This can be turned off by setting `config.data_dump_file: false`
* Verbose logging when no log files found standardised. Less duplication in code and logs easier to read!
* New documentation section describing how to use MultiQC with Galaxy
* Using `shared_key: 'read_counts'` in table header configs now applies relevant defaults

#### Bug Fixes
* Installation problem caused by changes in upstream dependencies solved by stricter installation requirements
* Minor `default_dev` directory creation bug squashed
* Don't prepend the directory separator (`|`) to sample names with `-d` when there are no subdirs
* `yPlotLines` now works even if you don't set `width`





## [MultiQC v1.2](https://github.com/ewels/MultiQC/releases/tag/v1.2) - 2017-08-16

#### CodeFest 2017 Contributions
We had a fantastic group effort on MultiQC at the [2017 BOSC CodeFest](https://www.open-bio.org/wiki/Codefest_2017).
Many thanks to those involved!

#### New Modules:
* [**AfterQC**](https://github.com/OpenGene/AfterQC) - New module!
    * Added parsing of the _AfterQC_ json file data, with a plot of filtered reads.
    * Work by [@raonyguimaraes](https://github.com/raonyguimaraes)
* [**bcl2fastq**](https://support.illumina.com/sequencing/sequencing_software/bcl2fastq-conversion-software.html)
    * bcl2fastq can be used to both demultiplex data and convert BCL files to FASTQ file formats for downstream analysis
    * New module parses JSON output from recent versions and summarises some key statistics from the demultiplexing process.
    * Work by [@iimog](https://github.com/iimog) (with a little help from [@tbooth](https://github.com/tbooth) and [@ewels](https://github.com/ewels))
* [**leeHom**](https://github.com/grenaud/leeHom)
    * leeHom is a program for the Bayesian reconstruction of ancient DNA
* [**VCFTools**](https://vcftools.github.io)
    * Added initial support for VCFTools `relatedness2`
    * Added support for VCFTools `TsTv-by-count` `TsTv-by-qual` `TsTv-summary`
    * Module written by [@mwhamgenomics](https://github.com/mwhamgenomics)

#### Module updates:
* **FastQ Screen**
    * Gracefully handle missing data from very old FastQ Screen versions.
* **RNA-SeQC**
    * Add new transcript-associated reads plot.
* **Picard**
    * New submodule to handle output from `TargetedPcrMetrics`
* **Prokka**
    * Added parsing of the `# CRISPR arrays` data from Prokka when available ([@asetGem](https://github.com/asetGem))
* **Qualimap**
    * Some code refactoring to radically improve performance and run times, especially with high coverage datasets.
    * Fixed bug where _Cumulative coverage genome fraction_ plot could be truncated.

#### New MultiQC Features:
* New module help text
    * Lots of additional help text was written to make MultiQC report plots easier to interpret.
    * Updated modules:
        * Bowtie
        * Bowtie 2
        * Prokka
        * Qualimap
        * SnpEff
    * Elite team of help-writers:
        * [@tabwalsh](https://github.com/tabwalsh)
        * [@ddesvillechabrol](https://github.com/tabwalsh)
        * [@asetGem](https://github.com/asetGem)
* New config option `section_comments` allows you to add custom comments above specific sections in the report
* New `--tags` and `--view_tags` command line options
    * Modules can now be given tags (keywords) and filtered by those. So running `--tags RNA` will only run MultiQC modules related to RNA analysis.
    * Work by [@Hammarn](https://github.com/Hammarn)
* Back-end configuration options to specify the order of table columns
    * Modules and user configs can set priorities for columns to customise where they are displayed
    * Work by [@tbooth](https://github.com/tbooth)
* Added framework for proper unit testing
    * Previous start on unit tests tidied up, new blank template and tests for the `clean_sample_name` functionality.
    * Added to Travis and Appveyor for continuous integration testing.
    * Work by [@tbooth](https://github.com/tbooth)
* Bug fixes and refactoring of report configuration saving / loading
    * Discovered and fixed a bug where a report config could only be loaded once
    * Work by [@DennisSchwartz](https://github.com/DennisSchwartz)
* Table column row headers (sample names) can now be numeric-only.
    * Work by [@iimog](https://github.com/iimog)
* Improved sample name cleaning functionality
    * Added option `regex_keep` to clean filenames by _keeping_ the matching part of a pattern
    * Work by [@robinandeer](https://github.com/robinandeer)
* Handle error when invalid regexes are given in reports
    * Now have a nice toast error warning you and the invalid regexes are highlighted
    * Previously this just crashed the whole report without any warning
    * Work by [@robinandeer](https://github.com/robinandeer)
* Command line option `--dirs-depth` now sets `-d` to `True` (so now works even if `-d` isn't also specified).
* New config option `config.data_dump_file` to export as much data as possible to `multiqc_data/multiqc_data.json`
* New code to send exported JSON data to a a web server
    * This is in preparation for the upcoming MegaQC project. Stay tuned!

#### Bug Fixes:
* Specifying multiple config files with `-c`/`--config` now works as expected
    * Previously this would only read the last specified
* Fixed table rendering bug that affected Chrome v60 and IE7-11
    * Table cell background bars weren't showing up. Updated CSS to get around this rendering error.
* HTML ID cleanup now properly cleans strings so that they work with jQuery as expected.
* Made bar graph sample highlighting work properly again
* Config `custom_logo` paths can now be relative to the config file (or absolute as before)
* Report doesn't keep annoyingly telling you that toolbox changes haven't been applied
    * Now uses more subtle _toasts_ and only when you close the toolbox (not every click).
* Switching report toolbox options to regex mode now enables the _Apply_ button as it should.
* Sorting table columns with certain suffixes (eg. `13X`) no works properly (numerically)
* Fixed minor bug in line plot data smoothing (now works with unsorted keys)

---

## [MultiQC v1.1](https://github.com/ewels/MultiQC/releases/tag/v1.1) - 2017-07-18

#### New Modules:

* [**BioBloom Tools**](https://github.com/bcgsc/biobloom)
    * Create Bloom filters for a given reference and then to categorize sequences
* [**Conpair**](https://github.com/nygenome/Conpair)
    * Concordance and contamination estimator for tumor–normal pairs
* [**Disambiguate**](https://github.com/AstraZeneca-NGS/disambiguate)
    * Bargraph displaying the percentage of reads aligning to two different reference genomes.
* [**Flexbar**](https://github.com/seqan/flexbar)
    * Flexbar is a tool for flexible barcode and adapter removal.
* [**HISAT2**](https://ccb.jhu.edu/software/hisat2/)
    * New module for the HISAT2 aligner.
    * Made possible by updates to HISAT2 logging by @infphilo (requires `--new-summary` HISAT2 flag).
* [**HOMER**](http://homer.ucsd.edu/homer/)
    * Support for summary statistics from the `findPeaks` tool.
* [**Jellyfish**](http://www.cbcb.umd.edu/software/jellyfish/)
    * Histograms to estimate library complexity and coverage from k-mer content.
    * Module written by @vezzi
* [**MACS2**](https://github.com/taoliu/MACS)
    * Summary of redundant rate from MACS2 peak calling.
* [**QoRTs**](http://hartleys.github.io/QoRTs/)
    * QoRTs is toolkit for analysis, QC and data management of RNA-Seq datasets.
* [**THetA2**](http://compbio.cs.brown.edu/projects/theta/)
    * THeTA2 _(Tumor Heterogeneity Analysis)_ estimates tumour purity and clonal / subclonal copy number.

#### Module updates:

* **BCFtools**
    * Option to collapse complementary changes in substitutions plot, useful for non-strand specific experiments (thanks to @vladsaveliev)
* **Bismark**
    * M-Bias plots no longer show read 2 for single-end data.
* **Custom Content**
    * New option to print raw HTML content to the report.
* **FastQ Screen**
    * Fixed edge-case bug where many-sample plot broke if total number of reads was less than the subsample number.
    * Fixed incorrect logic of config option `fastqscreen_simpleplot` (thanks to @daler)
    * Organisms now alphabetically sorted in fancy plot so that order is nonrandom (thanks to @daler)
    * Fixed bug where `%No Hits` was missed in logs from recent versions of FastQ Screen.
* **HTSeq Counts**
    * Fixed but so that module still works when `--additional-attr` is specified in v0.8 HTSeq above (thanks to @nalcala)
* **Picard**
    * CollectInsertSize: Fixed bug that could make the General Statistics _Median Insert Size_ value incorrect.
    * Fixed error in sample name regex that left trailing `]` characters and was generally broken (thanks to @jyh1 for spotting this)
* **Preseq**
    * Improved plots display (thanks to @vladsaveliev)
* **Qualimap**
    * Only calculate bases over target coverage for values in General Statistics. Should give a speed increase for very high coverage datasets.
* **QUAST**
    * Module is now compatible with runs from [MetaQUAST](http://quast.sourceforge.net/metaquast) (thanks to @vladsaveliev)
* **RSeQC**
    * Changed default order of sections
    * Added config option to reorder and hide module report sections

#### New MultiQC features:

* If a report already exists, execution is no longer halted.
    * `_1` is appended to the filename, iterating if this also exists.
    * `-f`/`--force` still overwrites existing reports as before
    * Feature written by [@Hammarn](https://github.com/Hammarn)
* New ability to run modules multiple times in a single report
    * Each run can be given different configuration options, including filters for input files
    * For example, have FastQC after trimming as well as FastQC before trimming.
    * See the relevant [documentation](http://multiqc.info/docs/#order-of-modules) for more instructions.
* New option to customise the order of report _sections_
    * This is in addition / alternative to changing the order of module execution
    * Allows one module to have sections in multiple places (eg. Custom Content)
* Tables have new column options `floor`, `ceiling` and `minRange`.
* Reports show warning if JavaScript is disabled
* Config option `custom_logo` now works with file paths relative to config file directory and cwd.

#### Bug Fixes:

* Table headers now sort columns again after scrolling the table
* Fixed buggy table header tooltips
* Base `clean_s_name` function now strips excess whitespace.
* Line graphs don't smooth lines if not needed (number of points < maximum number allowed)
* PDF output now respects custom output directory.

---

## [MultiQC v1.0](https://github.com/ewels/MultiQC/releases/tag/v1.0) - 2017-05-17
Version 1.0! This release has been a long time coming and brings with it some fairly
major improvements in speed, report filesize and report performance. There's also
a bunch of new modules, more options, features and a whole lot of bug fixes.

The version number is being bumped up to 1.0 for a couple of reasons:

1. MultiQC is now _(hopefully)_ relatively stable. A number of facilities and users
   are now using it in a production setting and it's published. It feels like it
   probably deserves v1 status now somehow.
2. This update brings some fairly major changes which will break backwards
   compatibility for plugins. As such, semantic versioning suggests a change in
   major version number.

### Breaking Changes
For most people, you shouldn't have any problems upgrading. There are two
scenarios where you may need to make changes with this update:

#### 1. You have custom file search patterns
Search patterns have been flattened and may no longer have arbitrary depth.
For example, you may need to change the following:
```yaml
fastqc:
    data:
        fn: 'fastqc_data.txt'
    zip:
        fn: '*_fastqc.zip'
```
to this:
```yaml
fastqc/data:
    fn: 'fastqc_data.txt'
fastqc/zip:
    fn: '*_fastqc.zip'
```
See the [documentation](http://multiqc.info/docs/#step-1-find-log-files) for instructions on how to write the new file search syntax.

See [`search_patterns.yaml`](multiqc/utils/search_patterns.yaml) for the new module search keys
and more examples.

####  2. You have custom plugins / modules / external code
To see what changes need to applied to your custom plugin code, please see the [MultiQC docs](http://multiqc.info/docs/#v1.0-updates).

#### New Modules:

* [**Adapter Removal**](https://github.com/mikkelschubert/adapterremoval)
    * AdapterRemoval v2 - rapid adapter trimming, identification, and read merging
* [**BUSCO**](http://busco.ezlab.org/)
    * New module for the `BUSCO v2` tool, used for assessing genome assembly and annotation completeness.
* [**Cluster Flow**](http://clusterflow.io)
    * Cluster Flow is a workflow tool for bioinformatics pipelines. The new module parses executed tool commands.
* [**RNA-SeQC**](http://archive.broadinstitute.org/cancer/cga/rna-seqc)
    * New module to parse output from RNA-SeQC, a java program which computes a series
    of quality control metrics for RNA-seq data.
* [**goleft indexcov**](https://github.com/brentp/goleft/tree/master/indexcov)
    * [goleft indexcov](https://github.com/brentp/goleft/tree/master/indexcov) uses the PED and ROC
    data files to create diagnostic plots of coverage per sample, helping to identify sample gender and coverage issues.
    * Thanks to @chapmanb and @brentp
* [**SortMeRNA**](http://bioinfo.lifl.fr/RNA/sortmerna/)
    * New module for `SortMeRNA`, commonly used for removing rRNA contamination from datasets.
    * Written by @bschiffthaler

#### Module updates:

* **Bcftools**
    * Fixed bug with display of indels when only one sample
* **Cutadapt**
    * Now takes the filename if the sample name is `-` (stdin). Thanks to @tdido
* **FastQC**
    * Data for the Sequence content plot can now be downloaded from reports as a JSON file.
* **FastQ Screen**
    * Rewritten plotting method for high sample numbers plot (~ > 20 samples)
    * Now shows counts for single-species hits and bins all multi-species hits
    * Allows plot to show proper percentage view for each sample, much easier to interpret.
* **HTSeq**
    * Fix bug where header lines caused module to crash
* **Picard**
    * New `RrbsSummaryMetrics` Submodule!
    * New `WgsMetrics` Submodule!
    * `CollectGcBiasMetrics` module now prints summary statistics to `multiqc_data` if found. Thanks to @ahvigil
* **Preseq**
    * Now trims the x axis to the point that meets 90% of `min(unique molecules)`.
  	Hopefully prevents ridiculous x axes without sacrificing too much useful information.
    * Allows to show estimated depth of coverage instead of less informative molecule counts
  	(see [details](http://multiqc.info/docs/#preseq)).
    * Plots dots with externally calculated real read counts (see [details](http://multiqc.info/docs/#preseq)).
* **Qualimap**
    * RNASeq Transcript Profile now has correct axis units. Thanks to @roryk
    * BamQC module now doesn't crash if reports don't have genome gc distributions
* **RSeQC**
    * Fixed Python3 error in Junction Saturation code
    * Fixed JS error for Junction Saturation that made the single-sample combined plot only show _All Junctions_

#### Core MultiQC updates:
* Change in module structure and import statements (see [details](http://multiqc.info/docs/#v1.0-updates)).
* Module file search has been rewritten (see above changes to configs)
    * Significant improvement in search speed (test dataset runs in approximately half the time)
    * More options for modules to find their logs, eg. filename and contents matching regexes (see the [docs](http://multiqc.info/docs/#step-1-find-log-files))
* Report plot data is now compressed, significantly reducing report filesizes.
* New `--ignore-samples` option to skip samples based on parsed sample name
    * Alternative to filtering by input filename, which doesn't always work
    * Also can use config vars `sample_names_ignore` (glob patterns) and `sample_names_ignore_re` (regex patterns).
* New `--sample-names` command line option to give file with alternative sample names
    * Allows one-click batch renaming in reports
* New `--cl_config` option to supply MultiQC config YAML directly on the command line.
* New config option to change numeric multiplier in General Stats
    * For example, if reports have few reads, can show `Thousands of Reads` instead of `Millions of Reads`
    * Set config options `read_count_multiplier`, `read_count_prefix` and `read_count_desc`
* Config options `decimalPoint_format` and `thousandsSep_format` now apply to tables as well as plots
    * By default, thosands will now be separated with a space and `.` used for decimal places.
* Tables now have a maximum-height by default and scroll within this.
    * Speeds up report rendering in the web browser and makes report less stupidly long with lots of samples
    * Button beneath table toggles full length if you want a zoomed-out view
    * Refactored and removed previous code to make the table header "float"
    * Set `config.collapse_tables` to `False` to disable table maximum-heights
* Bar graphs and heatmaps can now be zoomed in on
    * Interactive plots sometimes hide labels due to lack of space. These can now be zoomed in on to see specific samples in more detail.
* Report plots now load sequentially instead of all at once
    * Prevents the browser from locking up when large reports load
* Report plot and section HTML IDs are now sanitised and checked for duplicates
* New template available (called _sections_) which has faster loading
    * Only shows results from one module at a time
    * Makes big reports load in the browser much more quickly, but requires more clicking
    * Try it out by specifying `-t sections`
* Module sections tidied and refactored
    * New helper function `self.add_section()`
    * Sections hidden in nav if no title (no more need for the hacky `self.intro += `)
    * Content broken into `description`, `help` and `plot`, with automatic formatting
    * Empty module sections are now skipped in reports. No need to check if a plot function returns `None`!
    * Changes should be backwards-compatible
* Report plot data export code refactored
    * Now doesn't export hidden samples (uses HighCharts [export-csv](https://github.com/highcharts/export-csv) plugin)
* Handle error when `git` isn't installed on the system.
* Refactored colouring of table cells
    * Was previously done in the browser using [chroma.js](http://gka.github.io/chroma.js/)
    * Now done at report generation time using the [spectra](https://pypi.python.org/pypi/spectra) package
    * Should helpfully speed up report rendering time in the web browser, especially for large reports
* Docs updates (thanks to @varemo)
* Previously hidden log file `.multiqc.log` renamed to `multiqc.log` in `multiqc_data`
* Added option to load MultiQC config file from a path specified in the environment variable `MULTIQC_CONFIG_PATH`
* New table configuration options
    * `sortRows: False` prevents table rows from being sorted alphabetically
    * `col1_header` allows the default first column header to be changed from "Sample Name"
* Tables no longer show _Configure Columns_ and _Plot_ buttons if they only have a single column
* Custom content updates
    * New `custom_content`/`order` config option to specify order of Custom Content sections
    * Tables now use the header for the first column instead of always having `Sample Name`
    * JSON + YAML tables now remember order of table columns
    * Many minor bugfixes
* Line graphs and scatter graphs axis limits
    * If limits are specified, data exceeding this is no longer saved in report
    * Visually identical, but can make report file sizes considerable smaller in some cases
* Creating multiple plots without a config dict now works (previously just gave grey boxes in report)
* All changes are now tested on a Windows system, using [AppVeyor](https://ci.appveyor.com/project/ewels/multiqc/)
* Fixed rare error where some reports could get empty General Statistics tables when no data present.
* Fixed minor bug where config option `force: true` didn't work. Now you don't have to always specify `-f`!


---

## [MultiQC v0.9](https://github.com/ewels/MultiQC/releases/tag/v0.9) - 2016-12-21
A major new feature is released in v0.9 - support for _custom content_. This means
that MultiQC can now easily include output from custom scripts within reports without
the need for a new module or plugin. For more information, please see the
[MultiQC documentation](http://multiqc.info/docs/#custom-content).

#### New Modules:

* [**HTSeq**](http://www-huber.embl.de/HTSeq/doc/count.html)
    * New module for the `htseq-count` tool, often used in RNA-seq analysis.
* [**Prokka**](http://www.vicbioinformatics.com/software.prokka.shtml)
    * Prokka is a software tool for the rapid annotation of prokaryotic genomes.
* [**Slamdunk**](http://t-neumann.github.io/slamdunk/)
    * Slamdunk is a software tool to analyze SLAMSeq data.
* [**Peddy**](https://github.com/brentp/peddy)
    * Peddy calculates genotype :: pedigree correspondence checks, ancestry checks and sex checks using VCF files.

#### Module updates:

* **Cutadapt**
    * Fixed bug in General Stats table number for old versions of cutadapt (pre v1.7)
    * Added support for _really_ old cutadapt logs (eg. v.1.2)
* **FastQC**
    * New plot showing total overrepresented sequence percentages.
    * New option to parse a file containing a theoretical GC curve to display in the background.
        * Human & Mouse Genome / Transcriptome curves bundled, or make your own using
          [fastqcTheoreticalGC](https://github.com/mikelove/fastqcTheoreticalGC). See the
          [MultiQC docs](http://multiqc.info/docs/#fastqc) for more information.
* **featureCounts**
    * Added parsing checks and catch failures for when non-featureCounts files are picked up by accident
* **GATK**
    * Fixed logger error in VariantEval module.
* **Picard**
    * Fixed missing sample overwriting bug in `RnaSeqMetrics`
    * New feature to customise coverage shown from `HsMetrics` in General Statistics table
    see the [docs](http://multiqc.info/docs/#picard) for info).
    * Fixed compatibility problem with output from `CollectMultipleMetrics` for `CollectAlignmentSummaryMetrics`
* **Preseq**
    * Module now recognises output from `c_curve` mode.
* **RSeQC**
    * Made the gene body coverage plot show the percentage view by default
    * Made gene body coverage properly handle sample names
* **Samtools**
    * New module to show duplicate stats from `rmdup` logs
    * Fixed a couple of niggles in the idxstats plot
* **SnpEff**
    * Fixed swapped axis labels in the Variant Quality plot
* **STAR**
    * Fixed crash when there are 0 unmapped reads.
    * Sample name now taken from the directory name if no file prefix found.
* **Qualimap BamQC**
    * Add a line for pre-calculated reference genome GC content
    * Plot cumulative coverage for values above 50x, align with the coverage histogram.
    * New ability to customise coverage thresholds shown in General Statistics table
    (see the [docs](http://multiqc.info/docs/#qualimap) for info).

#### Core MultiQC updates:
* Support for _custom content_ (see top of release notes).
* New ninja report tool: make scatter plots of any two table columns!
* Plot data now saved in `multiqc_data` when 'flat' image plots are created
    * Allows you easily re-plot the data (eg. in Excel) for further downstream investigation
* Added _'Apply'_ button to Highlight / Rename / Hide.
    * These tools can become slow with large reports. This means that you can enter several
    things without having to wait for the report to replot each change.
* Report heatmaps can now be sorted by highlight
* New config options `decimalPoint_format` and `thousandsSep_format`
    * Allows you to change the default `1 234.56` number formatting for plots.
* New config option `top_modules` allows you to specify modules that should come at the top of the report
* Fixed bar plot bug where missing categories could shift data between samples
* Report title now printed in the side navigation
* Missing plot IDs added for easier plot exporting
* Stopped giving warnings about skipping directories (now a debug message)
* Added warnings in report about missing functionality for flat plots (exporting and toolbox)
* Export button has contextual text for images / data
* Fixed a bug where user config files were loaded twice
* Fixed bug where module order was random if `--module` or `--exclude` was used.
* Refactored code so that the order of modules can be changed in the user config
* Beefed up code + docs in scatter plots back end and multiple bar plots.
* Fixed a few back end nasties for Tables
    * Shared-key columns are no longer forced to share colour schemes
    * Fixed bug in lambda modified values when format string breaks
    * Supplying just data with no header information now works as advertised
* Improvements to back end code for bar plots
    * New `tt_decimals` and `tt_suffix` options for bar plots
    * Bar plots now support `yCeiling`, `yFloor` and `yMinRange`, as with line plots.
    * New option `hide_zero_cats:False` to force legends to be shown even when all data is 0
* General Stats _Showing x of y_ columns count is fixed on page load.
* Big code whitespace cleanup

---

## [MultiQC v0.8](https://github.com/ewels/MultiQC/releases/tag/v0.8) - 2016-09-26

#### New Modules:

* [**GATK**](https://software.broadinstitute.org/gatk/)
    * Added support for VariantEval reports, only parsing a little of the information
    in there so far, but it's a start.
    * Module originally written by @robinandeer at the [OBF Codefest](https://www.open-bio.org/wiki/Codefest_2016),
    finished off by @ewels
* [**Bcftools**](https://samtools.github.io/bcftools/)
* [**QUAST**](http://quast.bioinf.spbau.ru/)
    * QUAST is a tool for assessing de novo assemblies against reference genomes.

#### Module updates:

* **Bismark** now supports reports from `bam2nuc`, giving Cytosine coverage in General Stats.
* **Bowtie1**
    * Updated to try to find bowtie command before log, handle multiple logs in one file. Same as bowtie2.
* **FastQC**
    * Sample pass/warn/fail lists now display properly even with large numbers of samples
    * Sequence content heatmap display is better with many samples
* **Kallisto**
    * Now supports logs from SE data.
* **Picard**
    * `BaseDistributionByCycle` - new submodule! Written by @mlusignan
    * `RnaSeqMetrics` - new submodule! This one by @ewels ;)
    * `AlignmentSummaryMetrics` - another new submodule!
    * Fixed truncated files crash bug for Python 3 _(#306)_
* **Qualimap RNASeqQC**
    * Fixed parsing bug affecting counts in _Genomic Origin_ plot.
    * Module now works with European style thousand separators (`1.234,56` instead of `1,234.56`)
* **RSeQC**
    * `infer_experiment` - new submodule! Written by @Hammarn
* **Samtools**
    * `stats` submodule now has separate bar graph showing alignment scores
    * `flagstat` - new submodule! Written by @HLWiencko
    * `idxstats` - new submodule! This one by @ewels again

#### Core MultiQC updates:
* New `--export`/`-p` option to generate static images plot in `multiqc_plots` (`.png`, `.svg` and `.pdf`)
    * Configurable with `export_plots`, `plots_dir_name` and `export_plot_formats` config options
    * `--flat` option no longer saves plots in `multiqc_data/multiqc_plots`
* New `--comment`/`-b` flag to add a comment to the top of reports.
* New `--dirs-depth`/`-dd` flag to specify how many directories to prepend with `--dirs`/`-d`
    * Specifying a postive number will take that many directories from the end of the path
    * A negative number will take directories from the start of the path.
* Directory paths now appended before cleaning, so `fn_clean_exts` will now affect these names.
* New `custom_logo` attributes to add your own logo to reports.
* New `report_header_info` config option to add arbitrary information to the top of reports.
* New `--pdf` option to create a PDF report
    * Depends on [Pandoc](http://pandoc.org) being installed and is in a beta-stage currently.
    * Note that specifying this will make MultiQC use the `simple` template, giving a HTML report with
    much reduced functionality.
* New `fn_clean_sample_names` config option to turn off sample name cleaning
    * This will print the full filename for samples. Less pretty reports and rows
    on the General Statistics table won't line up, but can prevent overwriting.
* Table header defaults can now be set easily
* General Statistics table now hidden if empty.
* Some new defaults in the sample name cleaning
* Updated the `simple` template.
    * Now has no toolbox or nav, no JavaScript and is better suited for printing / PDFs.
    * New `config.simple_output` config flag so code knows when we're trying to avoid JS.
* Fixed some bugs with config settings (eg. template) being overwritten.
* NFS log file deletion bug fixed by @brainstorm (#265)
* Fixed bug in `--ignore` behaviour with directory names.
* Fixed nasty bug in beeswarm dot plots where sample names were mixed up (#278)
* Beeswarm header text is now more informative (sample count with more info on a tooltip)
* Beeswarm plots now work when reports have > 1000 samples
* Fixed some buggy behaviour in saving / loading report highlighting + renaming configs (#354)

Many thanks to those at the [OpenBio Codefest 2016](https://www.open-bio.org/wiki/Codefest_2016)
who worked on MultiQC projects.

---

## [MultiQC v0.7](https://github.com/ewels/MultiQC/releases/tag/v0.7) - 2016-07-04
#### Module updates:
* [**Kallisto**](https://pachterlab.github.io/kallisto/) - new module!
* **Picard**
    * Code refactored to make maintenance and additions easier.
    * Big update to `HsMetrics` parsing - more results shown in report, new plots (by @lpantano)
    * Updated `InsertSizeMetrics` to understand logs generated by `CollectMultipleMetrics` (#215)
    * Newlines in picard output. Fixed by @dakl
* **Samtools**
    * Code refactored
    * Rewrote the `samtools stats` code to display more stats in report with a beeswarm plot.
* **Qualimap**
    * Rewritten to use latest methods and fix bugs.
    * Added _Percentage Aligned_ column to general stats for `BamQC` module.
    * Extra table thresholds added by @avilella (hidden by default)
* **General Statistics**
    * Some tweaks to the display defaults (FastQC, Bismark, Qualimap, SnpEff)
    * Now possible to skip the General Statistics section of the report with `--exclude general_stats`
* **Cutadapt** module updated to recognise logs from old versions of cutadapt (<= v1.6)
* **Trimmomatic**
    * Now handles `,` decimal places in percentage values.
    * Can cope with line breaks in log files (see issue #212)
* **FastQC** refactored
    * Now skips zip files if the sample name has already been found. Speeds up MultiQC execution.
    * Code cleaned up. Parsing and data-structures standardised.
    * New popovers on Pass / Warn / Fail status bars showing sample names. Fast highlighting and hiding.
    * New column in General Stats (hidden by default) showing percentage of FastQC modules that failed.
* **SnpEff**
    * Search pattern now more generic, should match reports from others.
    * _Counts by Effect_ plot removed (had hundreds of categories, was fairly unusable).
    * `KeyError` bug fixed.
* **Samblaster** now gets sample name from `ID` instead of `SM` (@dakl)
* **Bowtie 2**
    * Now parses overall alignment rate as intended.
    * Now depends on even less log contents to work with more inputs.
* **MethylQA** now handles variable spacing in logs
* **featureCounts** now splits columns on tabs instead of whitespace, can handle filenames with spaces

#### Core MultiQC updates:
* **Galaxy**: MultiQC now available in Galax! Work by @devengineson / @yvanlebras / @cmonjeau
    * See it in the [Galaxy Toolshed](https://toolshed.g2.bx.psu.edu/view/engineson/multiqc/)
* **Heatmap**: New plot type!
* **Scatter Plot**: New plot type!
* **Download raw data** behind plots in reports! Available in the Export toolbox.
    * Choose from tab-separated, comma-separated and the complete JSON.
* **Table columns can be hidden** on page load (shown through _Configure Columns_)
    * Defaults are configurable using the `table_columns_visible` config option.
* **Beeswarm plot**: Added missing rename / highlight / hiding functionality.
* New `-l` / `--file-list` option: specify a file containing a **list of files** to search.
* **Updated HighCharts** to v4.2.5. Added option to export to JPEG.
* Can now **cancel execution** with a single `ctrl+c` rather than having to button mash
* More granular control of **skipping files** during scan (filename, dirname, path matching)
    * Fixed `--exclude` so that it works with directories as well as files
* **New _Clear_ button** in toolbox to bulk remove highlighting / renaming / hiding filters.
* Improved documentation about behaviour for large sample numbers.
* Handle YAML parsing errors for the config file more gracefully
* Removed empty columns from tables again
* Fixed bug in changing module search patterns, reported by @lweasel
* Added timeout parameter to version check to prevent hang on systems with long defaults
* Fixed table display bug in Firefox
* Fixed bug related to order in which config files are loaded
* Fixed bug that broke the _"Show only"_ toolbox feature with multiple names.
* Numerous other small bugs.


---

## [MultiQC v0.6](https://github.com/ewels/MultiQC/releases/tag/v0.6) - 2016-04-29
#### Module updates:
* New [Salmon](http://combine-lab.github.io/salmon/) module.
* New [Trimmomatic](http://www.usadellab.org/cms/?page=trimmomatic) module.
* New [Bamtools stats](https://github.com/pezmaster31/bamtools) module.
* New beeswarm plot type. General Stats table replaced with this when many samples in report.
* New RSeQC module: Actually a suite of 8 new modules supporting various outputs from RSeQC
* Rewrote bowtie2 module: Now better at parsing logs and tries to scrape input from wrapper logs.
* Made cutadapt show counts by default instead of obs/exp
* Added percentage view to Picard insert size plot

#### Core MultiQC updates:
* Dynamic plots now update their labels properly when changing datasets and to percentages
* Config files now loaded from working directory if present
* Started new docs describing how each module works
* Refactored featureCounts module. Now handles summaries describing multiple samples.
* Stopped using so many hidden files. `.multiqc.log` now called `multiqc.log`
* New `-c`/`--config` command line option to specify a MultiQC configuration file
* Can now load run-specific config files called `multiqc_config.yaml` in working directory
* Large code refactoring - moved plotting code out of `BaseModule` and into new `multiqc.plots` submodules
* Generalised code used to generate the General Stats table so that it can be used by modules
* Removed interactive report tour, replaced with a link to a youtube tutorial
* Made it possible to permanently hide the blue welcome message for all future reports
* New option to smooth data for line plots. Avoids mega-huge plots. Applied to SnpEff, RSeQC, Picard.

Bugfixes:
* Qualimap handles infinity symbol (thanks @chapmanb )
* Made SnpEff less fussy about required fields for making plots
* UTF-8 file paths handled properly in Py2.7+
* Extending two config variables wasn't working. Now fixed.
* Dragging the height bar of plots now works again.
* Plots now properly change y axis limits and labels when changing datasets
* Flat plots now have correct path in `default_dev` template

---

## [MultiQC v0.5](https://github.com/ewels/MultiQC/releases/tag/v0.5) - 2016-03-29
#### Module updates:
* New [Skewer](https://github.com/relipmoc/skewer) module, written by @dakl
* New [Samblaster](https://github.com/GregoryFaust/samblaster) module, written by @dakl
* New [Samtools stats](http://www.htslib.org/) module, written by @lpantano
* New [HiCUP](http://www.bioinformatics.babraham.ac.uk/projects/hicup/) module
* New [SnpEff](http://snpeff.sourceforge.net/) module
* New [methylQA](http://methylqa.sourceforge.net/) module

#### Core MultiQC updates:
* New "Flat" image plots, rendered at run time with MatPlotLib
    * By default, will use image plots if > 50 samples (set in config as `plots_flat_numseries`)
    * Means that _very_ large numbers of samples can be viewed in reports. _eg._ single cell data.
    * Templates can now specify their own plotting functions
    * Use `--flat` and `--interactive` to override this behaviour
* MultiQC added to `bioconda` (with help from @dakl)
* New plugin hook: `config_loaded`
* Plugins can now add new command line options (thanks to @robinandeer)
* Changed default data directory name from `multiqc_report_data` to `multiqc_data`
* Removed support for depreciated MultiQC_OSXApp
* Updated logging so that a verbose `multiqc_data/.multiqc.log` file is always written
* Now logs more stuff in verbose mode - command used, user configs and so on.
* Added a call to multiqc.info to check for new versions. Disable with config `no_version_check`
* Removed general stats manual row sorting.
* Made filename matching use glob unix style filename match patterns
* Everything (including the data directory) is now created in a temporary directory and moved when MultiQC is complete.
* A handful of performance updates for large analysis directories

---

## [MultiQC v0.4](https://github.com/ewels/MultiQC/releases/tag/v0.4) - 2016-02-16
* New `multiqc_sources.txt` which identifies the paths used to collect all report data for each sample
* Export parsed data as tab-delimited text, `JSON` or `YAML` using the new `-k`/`--data-format` command line option
* Updated HighCharts from `v4.2.2` to `v4.2.3`, fixes tooltip hover bug.
* Nicer export button. Now tied to the export toolbox, hopefully more intuitive.
* FastQC: Per base sequence content heatmap can now be clicked to show line graph for single sample
* FastQC: No longer show adapter contamination datasets with <= 0.1% contamination.
* Picard: Added support for `CollectOxoGMetrics` reports.
* Changed command line option `--name` to `--filename`
* `--name` also used for filename if `--filename` not specified.
* Hide samples toolbox now has switch to _show only_ matching samples
* New regex help box with examples added to report
* New button to copy general stats table to the clipboard
* General Stats table 'floating' header now sorts properly when scrolling
* Bugfix: MultiQC default_dev template now copies module assets properly
* Bufgix: General Stats table floating header now resizes properly when page width changes

---

## [MultiQC v0.3.2](https://github.com/ewels/MultiQC/releases/tag/v0.3.2) - 2016-02-08
* All modules now load their log file search parameters from a config
  file, allowing you to overwrite them using your user config file
    * This is useful if your analysis pipeline renames program outputs
* New Picard (sub)modules - Insert Size, GC Bias & HsMetrics
* New Qualimap (sub)module - RNA-Seq QC
* Made Picard MarkDups show percent by default instead of counts
* Added M-Bias plot to Bismark
* New option to stream report HTML to `stdout`
* Files can now be specified as well as directories
* New options to specify whether the parsed data directory should be created
    * command line flags: `--data` / `--no-data`
    * config option name: `make_data_dir`
* Fixed bug with incorrect path to installation dir config YAML file
* New toolbox drawer for bulk-exporting graph images
* Report side navigation can now be hidden to maximise horizontal space
* Mobile styling improved for narrow screen
* More vibrant colours in the general stats table
* General stats table numbers now left aligned
* Settings now saved and loaded to named localstorage locations
    * Simplified interface - no longer global / single report saving
    * Removed static file config. Solves JS error, no-one was doing this
    since we have standalone reports anyway.
* Added support for Python 3.5
* Fixed bug with module specific CSS / JS includes in some templates
* Made the 'ignore files' config use unix style file pattern matching
* Fixed some bugs in the FastQ Screen module
* Fixed some bugs in the FastQC module
* Fixed occasional general stats table bug
* Table sorting on sample names now works after renaming
* Bismark module restructure
    * Each report type now handled independently (alignment / dedup / meth extraction)
    * M-Bias plot now shows R1 and R2
* FastQC GC content plot now has option for counts or percentages
    * Allows comparison between samples with very different read counts
* Bugfix for reports javascript
    * Caused by updated to remotely loaded HighCharts export script
    * Export script now bundled with multiqc, so does not depend on internet connection
    * Other JS errors fixed in this work
* Bugfix for older FastQC reports - handle old style sequence dup data
* Bugfix for varying Tophat alignment report formats
* Bugfix for Qualimap RNA Seq reports with paired end data


---

## [MultiQC v0.3.1](https://github.com/ewels/MultiQC/releases/tag/v0.3.1) - 2015-11-04
* Hotfix patch to fix broken FastQC module (wasn't finding `.zip` files properly)
* General Stats table colours now flat. Should improve browser speed.
* Empty rows now hidden if appear due to column removal in general stats
* FastQC Kmer plot removed until we have something better to show.

---

## [MultiQC v0.3](https://github.com/ewels/MultiQC/releases/tag/v0.3) - 2015-11-04
* Lots of lovely new documentation!
* Child templates - easily customise specific parts of the default report template
* Plugin hooks - allow other tools to execute custom code during MultiQC execution
* New Preseq module
* New design for general statistics table (snazzy new background bars)
* Further development of toolbox
    * New button to clear all filters
    * Warnings when samples are hidden, plus empty plots and table cols are hidden
    * Active toolbar tab buttons are highlighted
* Lots of refactoring by @moonso to please the Pythonic gods
    * Switched to click instead of argparse to handle command line arguments
    * Code generally conforms to best practices better now.
* Now able to supply multiple directories to search for reports
* Logging output improved (now controlled by `-q` and `-v` for quiet and verbose)
* More HTML output dealt with by the base module, less left to the modules
    * Module introduction text
    * General statistics table now much easier to add to (new helper functions)
* Images, CSS and Javascript now included in HTML, meaning that there is a single
  report file to make sharing easier
* More accessible scrolling in the report - styled scrollbars and 'to top' button.
* Modules and templates now use setuptools entry points, facilitating plugins
  by other packages. Allows niche extensions whilst keeping the core codebase clean.
* The general stats table now has a sticky header row when scrolling, thanks to
  some new javascript wizardry...
* General stats columns can have a _shared key_ which allows common colour schemes
  and data ranges. For instance, all columns describing a read count will now share
  their scale across modules.
* General stats columns can be hidden and reordered with a new modal window.
* Plotting code refactored, reports with many samples (>50 by default) don't
  automatically render to avoid freezing the browser.
* Plots with highlighted and renamed samples now honour this when exporting to
  different file types.

---

## [MultiQC v0.2](https://github.com/ewels/MultiQC/releases/tag/v0.2) - 2015-09-18
* Code restructuring for nearly all modules. Common base module
  functions now handle many more functions (plots, config, file import)
    * See the [contributing notes](https://github.com/ewels/MultiQC/blob/master/CONTRIBUTING.md)
    for instructions on how to use these new helpers to make your own module
* New report toolbox - sample highlighting, renaming, hiding
    * Config is autosaved by default, can also export to a file for sharing
    * Interactive tour to help users find their way around
* New Tophat, Bowtie 2 and QualiMap modules
    * Thanks to @guillermo-carrasco for the QualiMap module
* Bowtie module now works
* New command line parameter `-d` prefixes sample names with the directory that
  they were found in. Allows duplicate filenames without being overwritten.
* Introduction walkthrough helps show what can be done in the report
* Now compatible with both Python 2 and Python 3
* Software version number now printed on command line properly, and in reports.
* Bugfix: FastQC doesn't break when only one report found
* Bugfix: FastQC seq content heatmap highlighting
* Many, many small bugfixes

---

## [MultiQC v0.1](https://github.com/ewels/MultiQC/releases/tag/v0.1) - 2015-09-01
* The first public release of MultiQC, after a month of development. Basic
structure in place and modules for FastQC, FastQ Screen, Cutadapt, Bismark,
STAR, Bowtie, Subread featureCounts and Picard MarkDuplicates. Approaching
stability, though still under fairly heavy development.<|MERGE_RESOLUTION|>--- conflicted
+++ resolved
@@ -9,16 +9,13 @@
 
 * [**HOPS**](https://www.github.com/rhubler/HOPS)
   * Post-alignment ancient DNA analysis tool for MALT
-<<<<<<< HEAD
 * [**Pychopper**](https://github.com/nanoporetech/pychopper)
   * Identify, orient and trim full length Nanopore cDNA reads
 * [**qc3C**](https://github.com/cerebis/qc3C)
   * Reference-free QC of Hi-C sequencing data
-=======
 * [**Sentieon**](https://www.sentieon.com/products/)
   * Submodules added to catch Picard-based QC metrics files
 
->>>>>>> ccb3445c
 
 #### Module updates
 
