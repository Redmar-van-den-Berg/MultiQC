--- conflicted
+++ resolved
@@ -31,12 +31,8 @@
     * Dropped Travis and AppVeyor, everything is now just on GitHub
     * Still testing on both Linux and Windows, with multiple versions of Python
     * CI tests should now run automatically for anyone who forks the MultiQC repository
-<<<<<<< HEAD
 * Added option to add show/hide buttons which filter your samples. 
-    
-=======
-
->>>>>>> 0fdd609e
+
 #### Module updates:
 
 * **MTNucRatioCalculator**
