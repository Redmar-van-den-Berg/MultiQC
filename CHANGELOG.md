--- conflicted
+++ resolved
@@ -31,15 +31,12 @@
   - Optimized dynamic genome/graph implementation
 - [**Pangolin**](https://github.com/cov-lineages/pangolin)
   - Added MultiQC support for Pangolin, the tool that determines SARS-CoV-2 lineages
-<<<<<<< HEAD
 - [**pbmarkdup**](https://github.com/PacificBiosciences/pbmarkdup)
   - Mark duplicate reads from PacBio sequencing of an amplified library
-=======
 - [**Sambamba Markdup**](https://lomereiter.github.io/sambamba/docs/sambamba-markdup.html)
   - Added MultiQC module to add duplicate rate calculated by Sambamba Markdup.
 - [**Snippy**](https://github.com/tseemann/snippy)
   - Rapid haploid variant calling and core genome alignment.
->>>>>>> 7423cd45
 - [**VEP**](https://www.ensembl.org/info/docs/tools/vep/index.html)
   - Added MultiQC module to add summary statistics of Ensembl VEP annotations.
   - Handle error from missing variants in VEP stats file. ([#1446](https://github.com/ewels/MultiQC/issues/1446))
