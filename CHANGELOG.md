--- conflicted
+++ resolved
@@ -51,31 +51,6 @@
 
 #### Module updates
 
-<<<<<<< HEAD
-* **DRAGEN**
-    * Fix issue where missing out fields could crash the module ([#1223](https://github.com/ewels/MultiQC/issues/1223))
-* **featureCounts**
-    * Add support for output from [Rsubread](https://bioconductor.org/packages/release/bioc/html/Rsubread.html) ([#1022](https://github.com/ewels/MultiQC/issues/1022))
-
-* **indexcov**
-    * Fixed bug when making the PED file plots ([#1265](https://github.com/ewels/MultiQC/issues/1265))
-* **Kaiju**
-    * Fixed bug affecting inputs with taxa levels other than Phylum ([#1217](https://github.com/ewels/MultiQC/issues/1217))
-* **MALT**
-    * Fix y-axis labelling in bargraphs
-* **mosdepth**
-    * Enable prepending of directory to sample names
-* **Picard**
-    * Fix `HsMetrics` bait percentage columns ([#1212](https://github.com/ewels/MultiQC/issues/1212))
-    * Fix `ConvertSequencingArtifactToOxoG` files not being found.
-* **PycoQC**
-    * Log10 x-axis for _Read Length_ plot ([#1214](https://github.com/ewels/MultiQC/issues/1214))
-* **fgbio**
-    * Fix `ErrorRateByReadPosition` to calculate `ymax` not just on the overall `error_rate`, but also specific base errors (ex. `a_to_c_error_rate`, `a_to_g_error_rate`, ...).  ([#1215](https://github.com/ewels/MultiQC/pull/1251))
-    * Fix `ErrorRateByReadPosition` plotted line names to no longer concatenate multiple read identifiers and no longer have off-by-one read numbering (ex. `Sample1_R2_R3` -> `Sample1_R2`) ([#[1304](https://github.com/ewels/MultiQC/pull/1304))
-* **GATK**
-  * Add support for the creation of a "Reported vs Empirical Quality" graph to the Base Recalibration module.
-=======
 - **DRAGEN**
   - Fix issue where missing out fields could crash the module ([#1223](https://github.com/ewels/MultiQC/issues/1223))
   - Added support for whole-exome / targetted data ([#1290](https://github.com/ewels/MultiQC/issues/1290))
@@ -88,6 +63,8 @@
   - Add support for the creation of a "Reported vs Empirical Quality" graph to the Base Recalibration module.
 - **hap.py**
   - Updated module to plot both SNP and INDEL stats ([#1241](https://github.com/ewels/MultiQC/issues/1241))
+- **indexcov**
+  - Fixed bug when making the PED file plots ([#1265](https://github.com/ewels/MultiQC/issues/1265))
 - **Kaiju**
   - Fixed bug affecting inputs with taxa levels other than Phylum ([#1217](https://github.com/ewels/MultiQC/issues/1217))
   - Rework barplot, add top 5 taxons ([#1219](https://github.com/ewels/MultiQC/issues/1219))
@@ -100,6 +77,7 @@
   - Display contig names in _Coverage per contig_ plot tooltip
 - **Picard**
   - Fix `HsMetrics` bait percentage columns ([#1212](https://github.com/ewels/MultiQC/issues/1212))
+  - Fix `ConvertSequencingArtifactToOxoG` files not being found ([#1310](https://github.com/ewels/MultiQC/issues/1310))
 - **PycoQC**
   - Log10 x-axis for _Read Length_ plot ([#1214](https://github.com/ewels/MultiQC/issues/1214))
 - **Rockhopper**
@@ -107,7 +85,6 @@
   - Fix issue properly parsing multiple samples within a single Rockhopper summary file
 - **Salmon**
   - Only try to generate a plot for fragment length if the data was found.
->>>>>>> d6cc2822
 
 #### New Custom Content features
 
