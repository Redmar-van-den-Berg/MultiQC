# MultiQC Version History

## MultiQC v1.8dev

#### New Modules:
* [**fgbio**](http://fulcrumgenomics.github.io/fgbio/)
    * Process family size count hist data from GroupReadsByUmi
* [**biobambam2**](https://github.com/gt1/biobambam2)
    * Added submodule for `bamsormadup` tool
    * Totally cheating - it uses Picard MarkDuplicates but with a custom search pattern and naming
* [**mtnucratio**](https://github.com/apeltzer/MTNucRatioCalculator)
    * Added little helper tool to compute mt to nuclear ratios for NGS data.
* [**mosdepth**](https://github.com/brentp/mosdepth)
    * fast BAM/CRAM depth calculation for WGS, exome, or targeted sequencing
* [**SexDetErrmine**](https://github.com/TCLamnidis/Sex.DetERRmine)
    * Relative coverage and error rate of X and Y chromosomes

#### Module updates:
* **bcl2fastq**
    * Added handling of demultiplexing of more than 2 reads
    * Allow bcl2fastq to parse undetermined barcode information in situations when lane indexes do not start at 1
* **DeDup**
    * Added handling clusterfactor and JSON logfiles
* **damageprofiler**
    * Added writing metrics to data output file.
* **fastp**
    * Fix faulty column handling for the _after filtering_ Q30 rate ([#936](https://github.com/ewels/MultiQC/issues/936))
* **FastQC**
    * When including a FastQC section multiple times in one report, the Per Base Sequence Content heatmaps now behave as you would expect.
    * Added heatmap showing FastQC status checks for every section report across all samples
* **FastQ Screen**
    * When including a FastQ Screen section multiple times in one report, the plots now behave as you would expect.
* **HiC Explorer**
    * Fixed bug where module tries to parse QC_table.txt, a new log file in hicexplorer v2.2.
* **HTSeq**
    * Fixed bug where module would crash if a sample had zero reads ([#1006](https://github.com/ewels/MultiQC/issues/1006))
* **LongRanger**
    * Added support for the LongRanger Align pipeline.
* **miRTrace**
    * Fixed bug where a sample in some plots was missed. ([#932](https://github.com/ewels/MultiQC/issues/932))
* **Picard**
    * Modified OxoGMetrics.py so that it will find files created with GATK CollectMultipleMetrics and ConvertSequencingArtifactToOxoG.
* **QoRTs**
    * Fixed bug where `--dirs` broke certain input files. ([#821](https://github.com/ewels/MultiQC/issues/821))
* **RNA-SeQC**
    * Updated broken URL link
* **RSeQC**
    * Fixed bug where Junction Saturation plot for a single sample was mislabelling the lines.
    * When including a RSeQC section multiple times in one report, clicking Junction Saturation plot now behaves as you would expect.
* **Samtools**
    * Utilize in-built `read_count_multiplier` functionality to plot `flagstat` results more nicely
* **SnpEff**
    * Increased the default summary csv file-size limit from 1MB to 5MB.
* **VCFTools**
    * Fixed a bug where `tstv_by_qual.py` produced invalid json from infinity-values.
* **snpEff**
    * Added plot of effects


#### New MultiQC Features:
* Added some installation docs for windows
* Added some docs about using MultiQC in bioinformatics pipelines
* Rewrote Docker image
    * New base image `czentye/matplotlib-minimal` reduces image size from ~200MB to ~80MB
    * Proper installation method ensures latest version of the code
    * New entrypoint allows easier command-line usage
* Support opening MultiQC on websites with CSP `script-src 'self'` with some sha256 exceptions
    * Plot data is no longer intertwined with javascript code so hashes stay the same
* Made `config.report_section_order` work for module sub-sections as well as just modules.
* New config options `exclude_modules` and `run_modules` to complement `-e` and `-m` cli flags.
* Command line output is now coloured by default :rainbow: (use `--no-ansi` to turn this off)
<<<<<<< HEAD
* Better launch comparability due to code refactoring by [@KerstenBreuer](https://github.com/KerstenBreuer) and [@ewels](https://github.com/ewels)
    * Windows support for base `multiqc` command
    * Support for running as a python module: `python -m multiqc .`
    * Support for running within a script: `import multiqc` and `multiqc.run('/path/to/files')`
=======
* Config option `custom_plot_config` now works for bargraph category configs as well ([#1044](https://github.com/ewels/MultiQC/issues/936))
>>>>>>> d4fb3a50

#### Bug Fixes:
* MultiQC now ignores all `.md5` files
* Use `SafeLoader` for PyYaml load calls, avoiding recent warning messages.
* Hide `multiqc_config_example.yaml` in the `test` directory to stop people from using it without modification.
* Fixed matplotlib background colour issue (@epakarin - [#886](https://github.com/ewels/MultiQC/issues))




## [MultiQC v1.7](https://github.com/ewels/MultiQC/releases/tag/v1.7) - 2018-12-21

#### New Modules:
* [**BISCUIT**](https://github.com/zwdzwd/biscuit)
    * BISuilfite-seq CUI Toolkit
    * Module written by [@zwdzwd](https://github.com/zwdzwd/)
* [**DamageProfiler**](https://github.com/Integrative-Transcriptomics/DamageProfiler)
    * A tool to determine ancient DNA misincorporation rates.
    * Module written by [@apeltzer](https://github.com/apeltzer/)
* [**FLASh**](https://ccb.jhu.edu/software/FLASH/)
    * FLASH (Fast Length Adjustment of SHort reads)
    * Module written by [@pooranis](https://github.com/pooranis/)
* [**MinIONQC**](https://github.com/roblanf/minion_qc)
    * QC of reads from ONT long-read sequencing
    * Module written by [@ManavalanG](https://github.com/ManavalanG)
* [**phantompeakqualtools**](https://www.encodeproject.org/software/phantompeakqualtools)
    * A tool for informative enrichment and quality measures for ChIP-seq/DNase-seq/FAIRE-seq/MNase-seq data.
    * Module written by [@chuan-wang](https://github.com/chuan-wang/)
* [**Stacks**](http://catchenlab.life.illinois.edu/stacks/)
    * A software for analyzing restriction enzyme-based data (e.g. RAD-seq). Support for Stacks >= 2.1 only.
    * Module written by [@remiolsen](https://github.com/remiolsen/)

#### Module updates:
* **AdapterRemoval**
    * Handle error when zero bases are trimmed. See [#838](https://github.com/ewels/MultiQC/issues/838).
* **Bcl2fastq**
    * New plot showing the top twenty of undetermined barcodes by lane.
    * Informations for R1/R2 are now separated in the General Statistics table.
    * SampleID is concatenate with SampleName because in Chromium experiments several sample have the same SampleName.
* **deepTools**
    * New PCA plots from the `plotPCA` function (written by [@chuan-wang](https://github.com/chuan-wang/))
    * New fragment size distribution plots from `bamPEFragmentSize --outRawFragmentLengths` (written by [@chuan-wang](https://github.com/chuan-wang/))
    * New correlation heatmaps from the `plotCorrelation` function (written by [@chuan-wang](https://github.com/chuan-wang/))
    * New sequence distribution profiles around genes, from the `plotProfile` function (written by [@chuan-wang](https://github.com/chuan-wang/))
    * Reordered sections
* **Fastp**
    * Fixed bug in parsing of empty histogram data. See [#845](https://github.com/ewels/MultiQC/issues/845).
* **FastQC**
    * Refactored _Per Base Sequence Content_ plots to show original underlying data, instead of calculating it from the page contents. Now shows original FastQC base-ranges and fixes 100% GC bug in final few pixels. See [#812](https://github.com/ewels/MultiQC/issues/812).
    * When including a FastQC section multiple times in one report, the summary progress bars now behave as you would expect.
* **FastQ Screen**
    * Don't hide genomes in the simple plot, even if they have zero unique hits. See [#829](https://github.com/ewels/MultiQC/issues/829).
* **InterOp**
    * Fixed bug where read counts and base pair yields were not displaying in tables correctly.
    * Number formatting for these fields can now be customised in the same way as with other modules, as described [in the docs](http://multiqc.info/docs/#number-base-multiplier)
* **Picard**
    * InsertSizeMetrics: You can now configure to what degree the insert size plot should be smoothed.
    * CollectRnaSeqMetrics: Add warning about missing rRNA annotation.
    * CollectRnaSeqMetrics: Add chart for counts/percentage of reads mapped to the correct strand.
    * Now parses VariantCallingMetrics reports. (Similar to GATK module's VariantEval.)
* **phantompeakqualtools**
    * Properly clean sample names
* **Trimmomatic**
    * Updated Trimmomatic module documentation to be more helpful
    * New option to use filenames instead of relying on the command line used. See [#864](https://github.com/ewels/MultiQC/issues/864).

#### New MultiQC Features:
* Embed your custom images with a new Custom Content feature! Just add `_mqc` to the end of the filename for `.png`, `.jpg` or `.jpeg` files.
* Documentation for Custom Content reordered to make it a little more sane
* You can now add or override any config parameter for any MultiQC plot! See [the documentation](http://multiqc.info/docs/#customising-plots) for more info.
* Allow `table_columns_placement` config to work with table IDs as well as column namespaces. See [#841](https://github.com/ewels/MultiQC/issues/841).
* Improved visual spacing between grouped bar plots


#### Bug Fixes:
* Custom content no longer clobbers `col1_header` table configs
* The option `--file-list` that refers to a text file with file paths to analyse will no longer ignore directory paths
* [Sample name directory prefixes](https://multiqc.info/docs/#sample-names-prefixed-with-directories) are now added _after_ cleanup.
* If a module is run multiple times in one report, it's CSS and JS files will only be included once (`default` template)




## [MultiQC v1.6](https://github.com/ewels/MultiQC/releases/tag/v1.6) - 2018-08-04

Some of these updates are thanks to the efforts of people who attended the [NASPM](https://twitter.com/NordicGenomics) 2018 MultiQC hackathon session. Thanks to everyone who attended!

#### New Modules:
* [**fastp**](https://github.com/OpenGene/fastp)
    * An ultra-fast all-in-one FASTQ preprocessor (QC, adapters, trimming, filtering, splitting...)
    * Module started by [@florianduclot](https://github.com/florianduclot/) and completed by [@ewels](https://github.com/ewels/)
* [**hap.py**](https://github.com/Illumina/hap.py)
    * Hap.py is a set of programs based on htslib to benchmark variant calls against gold standard truth datasets
    * Module written by [@tsnowlan](https://github.com/tsnowlan/)
* [**Long Ranger**](https://support.10xgenomics.com/genome-exome/software/pipelines/latest/what-is-long-ranger)
    * Works with data from the 10X Genomics Chromium. Performs sample demultiplexing, barcode processing, alignment, quality control, variant calling, phasing, and structural variant calling.
    * Module written by [@remiolsen](https://github.com/remiolsen/)
* [**miRTrace**](https://github.com/friedlanderlab/mirtrace)
    * A quality control software for small RNA sequencing data.
    * Module written by [@chuan-wang](https://github.com/chuan-wang/)


#### Module updates:
* **BCFtools**
    * New plot showing SNP statistics versus quality of call from bcftools stats ([@MaxUlysse](https://github.com/MaxUlysse) and [@Rotholandus](https://github.com/Rotholandus))
* **BBMap**
    * Support added for BBDuk kmer-based adapter/contaminant filtering summary stats ([@boulund](https://github.com/boulund)
* **FastQC**
    * New read count plot, split into unique and duplicate reads if possible.
    * Help text added for all sections, mostly copied from the excellent FastQC help.
    * Sequence duplication plot rescaled
* **FastQ Screen**
    * Samples in large-sample-number plot are now sorted alphabetically ([@hassanfa](https://github.com/hassanfa)
* **MACS2**
    * Output is now more tolerant of missing data (no plot if no data)
* **Peddy**
    * Background samples now shown in ancestry PCA plot ([@roryk](https://github.com/roryk))
    * New plot showing sex checks versus het ratios, supporting unknowns ([@oyvinev](https://github.com/oyvinev))
* **Picard**
    * New submodule to handle `ValidateSamFile` reports ([@cpavanrun](https://github.com/cpavanrun))
    * WGSMetrics now add the mean and standard-deviation coverage to the general stats table (hidden) ([@cpavanrun](https://github.com/cpavanrun))
* **Preseq**
    * New config option to plot preseq plots with unique old coverage on the y axis instead of read count
    * Code refactoring by [@vladsaveliev](https://github.com/vladsaveliev)
* **QUAST**
    * Null values (`-`) in reports now handled properly. Bargraphs always shown despite varying thresholds. ([@vladsaveliev](https://github.com/vladsaveliev))
* **RNA-SeQC**
    * Don't create the report section for Gene Body Coverage if no data is given
* **Samtools**
    * Fixed edge case bug where MultiQC could crash if a sample had zero count coverage with idxstats.
    * Adds % proper pairs to general stats table
* **Skewer**
    * Read length plot rescaled
* **Tophat**
    * Fixed bug where some samples could be given a blank sample name ([@lparsons](https://github.com/lparsons))
* **VerifyBamID**
    * Change column header help text for contamination to match percentage output ([@chapmanb](https://github.com/chapmanb))

#### New MultiQC Features:
* New config option `remove_sections` to skip specific report sections from modules
* Add `path_filters_exclude` to exclude certain files when running modules multiple times. You could previously only include certain files.
* New `exclude_*` keys for file search patterns
    * Have a subset of patterns to exclude otherwise detected files with, by filename or contents
* Command line options all now use mid-word hyphens (not a mix of hyphens and underscores)
    * Old underscore terms still maintained for backwards compatibility
* Flag `--view-tags` now works without requiring an "analysis directory".
* Removed Python dependency for `enum34` ([@boulund](https://github.com/boulund))
* Columns can be added to `General Stats` table for custom content/module.
* New `--ignore-symlinks` flag which will ignore symlinked directories and files.
* New `--no-megaqc-upload` flag which disables automatically uploading data to MegaQC

#### Bug Fixes
* Fix path_filters for top_modules/module_order configuration only selecting if *all* globs match. It now filters searches that match *any* glob.
* Empty sample names from cleaning are now no longer allowed
* Stop prepend_dirs set in the config from getting clobbered by an unpassed CLI option ([@tsnowlan](https://github.com/tsnowlan))
* Modules running multiple times now have multiple sets of columns in the General Statistics table again, instead of overwriting one another.
* Prevent tables from clobbering sorted row orders.
* Fix linegraph and scatter plots data conversion (sporadically the incorrect `ymax` was used to drop data points) ([@cpavanrun](https://github.com/cpavanrun))
* Adjusted behavior of ceiling and floor axis limits
* Adjusted multiple file search patterns to make them more specific
    * Prevents the wrong module from accidentally slurping up output from a different tool. By [@cpavanrun](https://github.com/cpavanrun) (see [PR #727](https://github.com/ewels/MultiQC/pull/727))
* Fixed broken report bar plots when `-p`/`--export-plots` was specified (see issue [#801](https://github.com/ewels/MultiQC/issues/801))





## [MultiQC v1.5](https://github.com/ewels/MultiQC/releases/tag/v1.5) - 2018-03-15

#### New Modules:
* [**HiCPro**](https://github.com/nservant/HiC-Pro) - New module!
    * HiCPro: Quality controls and processing of Hi-C
    * Module written by [@nservant](https://github.com/nservant),
* [**DeDup**](http://www.github.com/apeltzer/DeDup) - New module!
    * DeDup: Improved Duplicate Removal for merged/collapsed reads in ancient DNA analysis
    * Module written by [@apeltzer](https://github.com/apeltzer),
* [**Clip&Merge**](http://github.com/apeltzer/ClipAndMerge) - New module!
    * Clip&Merge: Adapter clipping and read merging for ancient DNA analysis
    * Module written by [@apeltzer](https://github.com/apeltzer),

#### Module updates:
* **bcl2fastq**
    * Catch `ZeroDivisionError` exceptions when there are 0 reads ([@aledj2](https://github.com/aledj2))
    * Add parsing of `TrimmedBases` and new General Stats column for % bases trimmed ([@matthdsm](https://github.com/matthdsm)).
* **BUSCO**
    * Fixed configuration bug that made all sample names become `'short'`
* **Custom Content**
    * Parsed tables now exported to `multiqc_data` files
* **Cutadapt**
    * Refactor parsing code to collect all length trimming plots
* **FastQC**
    * Fixed starting y-axis label for GC-content lineplot being incorrect.
* **HiCExplorer**
    * Updated to work with v2.0 release.
* **Homer**
    * Made parsing of `tagInfo.txt` file more resilient to variations in file format so that it works with new versions of Homer.
    * Kept order of chromosomes in coverage plot consistent.
* **Peddy**
    * Switch `Sex error` logic to `Correct sex` for better highlighting ([@aledj2](https://github.com/aledj2))
* **Picard**
    * Updated module and search patterns to recognise new output format from Picard version >= 2.16 and GATK output.
* **Qualimap BamQC**
    * Fixed bug where start of _Genome Fraction_ could have a step if target is 100% covered.
* **RNA-SeQC**
    * Added rRNA alignment stats to summary table [@Rolandde](https://github.com/Rolandde)
* **RSeqC**
    * Fixed read distribution plot by adding category for `other_intergenic` (thanks to [@moxgreen](https://github.com/moxgreen))
    * Fixed a dodgy plot title (Read GC content)
* **Supernova**
    * Added support for Supernova 2.0 reports. Fixed a TypeError bug when using txt reports only. Also a bug when parsing empty histogram files.

#### New MultiQC Features:
* Invalid choices for `--module` or `--exclude` now list the available modules alphabetically.
* Linting now checks for presence in `config.module_order` and tags.

#### Bug Fixes
* Excluding modules now works in combination with using module tags.
* Fixed edge-case bug where certain combinations of `output_fn_name` and `data_dir_name` could trigger a crash
* Conditional formatting - values are now longer double-labelled
* Made config option `extra_series` work in scatter plots the same way that it works for line plots
* Locked the `matplotlib` version to `v2.1.0` and below
    * Due to [two](https://github.com/matplotlib/matplotlib/issues/10476) [bugs](https://github.com/matplotlib/matplotlib/issues/10784) that appeared in `v2.2.0` - will remove this constraint when there's a new release that works again.





## [MultiQC v1.4](https://github.com/ewels/MultiQC/releases/tag/v1.4) - 2018-01-11

A slightly earlier-than-expected release due to a new problem with dependency packages that is breaking MultiQC installations since 2018-01-11.

#### New Modules:
* [**Sargasso**](http://statbio.github.io/Sargasso/)
    * Parses output from Sargasso - a tool to separate mixed-species RNA-seq reads according to their species of origin
    * Module written by [@hxin](https://github.com/hxin/)
* [**VerifyBAMID**](https://genome.sph.umich.edu/wiki/VerifyBamID)
    * Parses output from VerifyBAMID - a tool to detect contamination in BAM files.
    * Adds the `CHIPMIX` and `FREEMIX` columns to the general statistics table.
    * Module written by [@aledj2](https://github.com/aledj2/)

#### Module updates:
* **MACS2**
    * Updated to work with output from older versions of MACS2 by [@avilella](https://github.com/avilella/)
* **Peddy**
    * Add het check plot to suggest potential contamination by [@aledj2](https://github.com/aledj2)
* **Picard**
    * Picard HsMetrics `HS_PENALTY` plot now has correct axis labels
    * InsertSizeMetrics switches commas for points if it can't convert floats. Should help some european users.
* **QoRTs**
    * Added support for new style of output generated in the v1.3.0 release
* **Qualimap**
    * New `Error rate` column in General Statistics table, added by [@Cashalow](https://github.com/Cashalow/)
        * Hidden by default - customise your MultiQC config to always show this column (see [docs](http://multiqc.info/docs/#hiding-columns))
* **QUAST**
    * New option to customise the default display of contig count and length (eg. `bp` instead of `Mbp`).
    * See [documentation](http://multiqc.info/docs/#quast). Written by [@ewels](https://github.com/ewels/) and [@Cashalow](https://github.com/Cashalow/)
* **RSeQC**
    * Removed normalisation in Junction Saturation plot. Now raw counts instead of % of total junctions.

#### New MultiQC Features:
* Conditional formatting / highlighting of cell contents in tables
    * If you want to make values that match a criteria stand out more, you can now write custom rules and formatting instructions for tables.
    * For instructions, see [the documentation](http://multiqc.info/docs/#conditional-formatting)
* New `--lint` option which is strict about best-practices for writing new modules
    * Useful when writing new modules and code as it throws warnings
    * Currently only implemented for bar plots and a few other places. More linting coming soon...
* If MultiQC breaks and shows am error message, it now reports the filename of the last log it found
    * Hopefully this will help with debugging / finding dodgy input data

#### Bug Fixes
* Addressed new dependency error with conflicting package requirements
    * There was a conflict between the `networkx`, `colormath` and `spectra` releases.
    * I previously forced certain software versions to get around this, but `spectra` has now updated with the unfortunate effect of introducing a new dependency clash that halts installation.
* Fixed newly introduced bug where Custom Content MultiQC config file search patterns had been broken
* Updated pandoc command used in `--pdf` to work with new releases of Pandoc
* Made config `table_columns_visible` module name key matching case insensitive to make less frustrating





## [MultiQC v1.3](https://github.com/ewels/MultiQC/releases/tag/v1.3) - 2017-11-03

#### Breaking changes - custom search patterns
Only for users with custom search patterns for the `bowtie` or `star`: you will
need to update your config files - the `bowtie` search key is now `bowtie1`,
`star_genecounts` is now `star/genecounts`.

For users with custom modules - search patterns _must_ now conform to the search
pattern naming convention: `modulename` or `modulename/anything` (the search pattern
string beginning with the name of your module, anything you like after the first `/`).

#### New Modules:
* [**10X Supernova**](https://support.10xgenomics.com/de-novo-assembly/software/overview/welcome)
    * Parses statistics from the _de-novo_ Supernova software.
    * Module written by [@remiolsen](https://github.com/remiolsen/)
* [**BBMap**](https://sourceforge.net/projects/bbmap/)
    * Plot metrics from a number of BBMap tools, a suite of DNA/RNA mapping tools and utilities
    * Module written by [@boulund](https://github.com/boulund/) and [@epruesse](https://github.com/epruesse/)
* [**deepTools**](https://github.com/fidelram/deepTools) - new module!
    * Parse text output from `bamPEFragmentSize`, `estimateReadFiltering`, `plotCoverage`, `plotEnrichment`, and `plotFingerprint`
    * Module written by [@dpryan79](https://github.com/dpryan79/)
* [**Homer Tag Directory**](http://homer.ucsd.edu/homer/ngs/tagDir.html) - new submodule!
    * Module written by [@rdali](https://github.com/rdali/)
* [**illumina InterOp**](http://illumina.github.io/interop/index.html)
    * Module to parse metrics from illumina sequencing runs and demultiplexing, generated by the InterOp package
    * Module written by [@matthdsm](https://github.com/matthdsm/)
* [**RSEM**](https://deweylab.github.io/RSEM/) - new module!
    * Parse `.cnt` file comming from rsem-calculate-expression and plot read repartitions (Unalignable, Unique, Multi ...)
    * Module written by [@noirot](https://github.com/noirot/)
* [**HiCExplorer**](https://github.com/maxplanck-ie/HiCExplorer)
    * New module to parse the log files of `hicBuildMatrix`.
    * Module written by [@joachimwolff](https://github.com/joachimwolff/)

#### Module updates:
* **AfterQC**
    * Handle new output format where JSON summary key changed names.
* **bcl2fastq**
    * Clusters per sample plot now has tab where counts are categoried by lane.
* **GATK**
    * New submodule to handle Base Recalibrator stats, written by [@winni2k](https://github.com/winni2k/)
* **HiSAT2**
    * Fixed bug where plot title was incorrect if both SE and PE bargraphs were in one report
* **Picard HsMetrics**
    * Parsing code can now handle commas for decimal places
* **Preseq**
    * Updated odd file-search pattern that limited input files to 500kb
* **QoRTs**
    * Added new plots, new helptext and updated the module to produce a lot more output.
* **Qualimap BamQC**
    * Fixed edge-case bug where the refactored coverage plot code could raise an error from the `range` call.
* Documentation and link fixes for Slamdunk, GATK, bcl2fastq, Adapter Removal, FastQC and main docs
    * Many of these spotted and fixed by [@juliangehring](https://github.com/juliangehring/)
* Went through all modules and standardised plot titles
    * All plots should now have a title with the format _Module name: Plot name_

#### New MultiQC Features:
* New MultiQC docker image
    * Ready to use docker image now available at https://hub.docker.com/r/ewels/multiqc/ (200 MB)
    * Uses automated builds - pull `:latest` to get the development version, future releases will have stable tags.
    * Written by [@MaxUlysse](https://github.com/MaxUlysse/)
* New `module_order` config options allow modules to be run multiple times
    * Filters mean that a module can be run twice with different sets of files (eg. before and after trimming)
    * Custom module config parameters can be passed to module for each run
* File search refactored to only search for running modules
    * Makes search much faster when running with lots of files and limited modules
    * For example, if using `-m star` to only use the STAR module, all other file searches now skipped
* File search now warns if an unrecognised search type is given
* MultiQC now saves nearly all parsed data to a structured output file by default
    * See `multiqc_data/multiqc_data.json`
    * This can be turned off by setting `config.data_dump_file: false`
* Verbose logging when no log files found standardised. Less duplication in code and logs easier to read!
* New documentation section describing how to use MultiQC with Galaxy
* Using `shared_key: 'read_counts'` in table header configs now applies relevant defaults

#### Bug Fixes
* Installation problem caused by changes in upstream dependencies solved by stricter installation requirements
* Minor `default_dev` directory creation bug squashed
* Don't prepend the directory separator (`|`) to sample names with `-d` when there are no subdirs
* `yPlotLines` now works even if you don't set `width`





## [MultiQC v1.2](https://github.com/ewels/MultiQC/releases/tag/v1.2) - 2017-08-16

#### CodeFest 2017 Contributions
We had a fantastic group effort on MultiQC at the [2017 BOSC CodeFest](https://www.open-bio.org/wiki/Codefest_2017).
Many thanks to those involved!

#### New Modules:
* [**AfterQC**](https://github.com/OpenGene/AfterQC) - New module!
    * Added parsing of the _AfterQC_ json file data, with a plot of filtered reads.
    * Work by [@raonyguimaraes](https://github.com/raonyguimaraes)
* [**bcl2fastq**](https://support.illumina.com/sequencing/sequencing_software/bcl2fastq-conversion-software.html)
    * bcl2fastq can be used to both demultiplex data and convert BCL files to FASTQ file formats for downstream analysis
    * New module parses JSON output from recent versions and summarises some key statistics from the demultiplexing process.
    * Work by [@iimog](https://github.com/iimog) (with a little help from [@tbooth](https://github.com/tbooth) and [@ewels](https://github.com/ewels))
* [**leeHom**](https://github.com/grenaud/leeHom)
    * leeHom is a program for the Bayesian reconstruction of ancient DNA
* [**VCFTools**](https://vcftools.github.io)
    * Added initial support for VCFTools `relatedness2`
    * Added support for VCFTools `TsTv-by-count` `TsTv-by-qual` `TsTv-summary`
    * Module written by [@mwhamgenomics](https://github.com/mwhamgenomics)

#### Module updates:
* **FastQ Screen**
    * Gracefully handle missing data from very old FastQ Screen versions.
* **RNA-SeQC**
    * Add new transcript-associated reads plot.
* **Picard**
    * New submodule to handle output from `TargetedPcrMetrics`
* **Prokka**
    * Added parsing of the `# CRISPR arrays` data from Prokka when available ([@asetGem](https://github.com/asetGem))
* **Qualimap**
    * Some code refactoring to radically improve performance and run times, especially with high coverage datasets.
    * Fixed bug where _Cumulative coverage genome fraction_ plot could be truncated.

#### New MultiQC Features:
* New module help text
    * Lots of additional help text was written to make MultiQC report plots easier to interpret.
    * Updated modules:
        * Bowtie
        * Bowtie 2
        * Prokka
        * Qualimap
        * SnpEff
    * Elite team of help-writers:
        * [@tabwalsh](https://github.com/tabwalsh)
        * [@ddesvillechabrol](https://github.com/tabwalsh)
        * [@asetGem](https://github.com/asetGem)
* New config option `section_comments` allows you to add custom comments above specific sections in the report
* New `--tags` and `--view_tags` command line options
    * Modules can now be given tags (keywords) and filtered by those. So running `--tags RNA` will only run MultiQC modules related to RNA analysis.
    * Work by [@Hammarn](https://github.com/Hammarn)
* Back-end configuration options to specify the order of table columns
    * Modules and user configs can set priorities for columns to customise where they are displayed
    * Work by [@tbooth](https://github.com/tbooth)
* Added framework for proper unit testing
    * Previous start on unit tests tidied up, new blank template and tests for the `clean_sample_name` functionality.
    * Added to Travis and Appveyor for continuous integration testing.
    * Work by [@tbooth](https://github.com/tbooth)
* Bug fixes and refactoring of report configuration saving / loading
    * Discovered and fixed a bug where a report config could only be loaded once
    * Work by [@DennisSchwartz](https://github.com/DennisSchwartz)
* Table column row headers (sample names) can now be numeric-only.
    * Work by [@iimog](https://github.com/iimog)
* Improved sample name cleaning functionality
    * Added option `regex_keep` to clean filenames by _keeping_ the matching part of a pattern
    * Work by [@robinandeer](https://github.com/robinandeer)
* Handle error when invalid regexes are given in reports
    * Now have a nice toast error warning you and the invalid regexes are highlighted
    * Previously this just crashed the whole report without any warning
    * Work by [@robinandeer](https://github.com/robinandeer)
* Command line option `--dirs-depth` now sets `-d` to `True` (so now works even if `-d` isn't also specified).
* New config option `config.data_dump_file` to export as much data as possible to `multiqc_data/multiqc_data.json`
* New code to send exported JSON data to a a web server
    * This is in preparation for the upcoming MegaQC project. Stay tuned!

#### Bug Fixes:
* Specifying multiple config files with `-c`/`--config` now works as expected
    * Previously this would only read the last specified
* Fixed table rendering bug that affected Chrome v60 and IE7-11
    * Table cell background bars weren't showing up. Updated CSS to get around this rendering error.
* HTML ID cleanup now properly cleans strings so that they work with jQuery as expected.
* Made bar graph sample highlighting work properly again
* Config `custom_logo` paths can now be relative to the config file (or absolute as before)
* Report doesn't keep annoyingly telling you that toolbox changes haven't been applied
    * Now uses more subtle _toasts_ and only when you close the toolbox (not every click).
* Switching report toolbox options to regex mode now enables the _Apply_ button as it should.
* Sorting table columns with certain suffixes (eg. `13X`) no works properly (numerically)
* Fixed minor bug in line plot data smoothing (now works with unsorted keys)

---

## [MultiQC v1.1](https://github.com/ewels/MultiQC/releases/tag/v1.1) - 2017-07-18

#### New Modules:

* [**BioBloom Tools**](https://github.com/bcgsc/biobloom)
    * Create Bloom filters for a given reference and then to categorize sequences
* [**Conpair**](https://github.com/nygenome/Conpair)
    * Concordance and contamination estimator for tumor–normal pairs
* [**Disambiguate**](https://github.com/AstraZeneca-NGS/disambiguate)
    * Bargraph displaying the percentage of reads aligning to two different reference genomes.
* [**Flexbar**](https://github.com/seqan/flexbar)
    * Flexbar is a tool for flexible barcode and adapter removal.
* [**HISAT2**](https://ccb.jhu.edu/software/hisat2/)
    * New module for the HISAT2 aligner.
    * Made possible by updates to HISAT2 logging by @infphilo (requires `--new-summary` HISAT2 flag).
* [**HOMER**](http://homer.ucsd.edu/homer/)
    * Support for summary statistics from the `findPeaks` tool.
* [**Jellyfish**](http://www.cbcb.umd.edu/software/jellyfish/)
    * Histograms to estimate library complexity and coverage from k-mer content.
    * Module written by @vezzi
* [**MACS2**](https://github.com/taoliu/MACS)
    * Summary of redundant rate from MACS2 peak calling.
* [**QoRTs**](http://hartleys.github.io/QoRTs/)
    * QoRTs is toolkit for analysis, QC and data management of RNA-Seq datasets.
* [**THetA2**](http://compbio.cs.brown.edu/projects/theta/)
    * THeTA2 _(Tumor Heterogeneity Analysis)_ estimates tumour purity and clonal / subclonal copy number.

#### Module updates:

* **BCFtools**
    * Option to collapse complementary changes in substitutions plot, useful for non-strand specific experiments (thanks to @vladsaveliev)
* **Bismark**
    * M-Bias plots no longer show read 2 for single-end data.
* **Custom Content**
    * New option to print raw HTML content to the report.
* **FastQ Screen**
    * Fixed edge-case bug where many-sample plot broke if total number of reads was less than the subsample number.
    * Fixed incorrect logic of config option `fastqscreen_simpleplot` (thanks to @daler)
    * Organisms now alphabetically sorted in fancy plot so that order is nonrandom (thanks to @daler)
    * Fixed bug where `%No Hits` was missed in logs from recent versions of FastQ Screen.
* **HTSeq Counts**
    * Fixed but so that module still works when `--additional-attr` is specified in v0.8 HTSeq above (thanks to @nalcala)
* **Picard**
    * CollectInsertSize: Fixed bug that could make the General Statistics _Median Insert Size_ value incorrect.
    * Fixed error in sample name regex that left trailing `]` characters and was generally broken (thanks to @jyh1 for spotting this)
* **Preseq**
    * Improved plots display (thanks to @vladsaveliev)
* **Qualimap**
    * Only calculate bases over target coverage for values in General Statistics. Should give a speed increase for very high coverage datasets.
* **QUAST**
    * Module is now compatible with runs from [MetaQUAST](http://quast.sourceforge.net/metaquast) (thanks to @vladsaveliev)
* **RSeQC**
    * Changed default order of sections
    * Added config option to reorder and hide module report sections

#### New MultiQC features:

* If a report already exists, execution is no longer halted.
    * `_1` is appended to the filename, iterating if this also exists.
    * `-f`/`--force` still overwrites existing reports as before
    * Feature written by [@Hammarn](https://github.com/Hammarn)
* New ability to run modules multiple times in a single report
    * Each run can be given different configuration options, including filters for input files
    * For example, have FastQC after trimming as well as FastQC before trimming.
    * See the relevant [documentation](http://multiqc.info/docs/#order-of-modules) for more instructions.
* New option to customise the order of report _sections_
    * This is in addition / alternative to changing the order of module execution
    * Allows one module to have sections in multiple places (eg. Custom Content)
* Tables have new column options `floor`, `ceiling` and `minRange`.
* Reports show warning if JavaScript is disabled
* Config option `custom_logo` now works with file paths relative to config file directory and cwd.

#### Bug Fixes:

* Table headers now sort columns again after scrolling the table
* Fixed buggy table header tooltips
* Base `clean_s_name` function now strips excess whitespace.
* Line graphs don't smooth lines if not needed (number of points < maximum number allowed)
* PDF output now respects custom output directory.

---

## [MultiQC v1.0](https://github.com/ewels/MultiQC/releases/tag/v1.0) - 2017-05-17
Version 1.0! This release has been a long time coming and brings with it some fairly
major improvements in speed, report filesize and report performance. There's also
a bunch of new modules, more options, features and a whole lot of bug fixes.

The version number is being bumped up to 1.0 for a couple of reasons:

1. MultiQC is now _(hopefully)_ relatively stable. A number of facilities and users
   are now using it in a production setting and it's published. It feels like it
   probably deserves v1 status now somehow.
2. This update brings some fairly major changes which will break backwards
   compatibility for plugins. As such, semantic versioning suggests a change in
   major version number.

### Breaking Changes
For most people, you shouldn't have any problems upgrading. There are two
scenarios where you may need to make changes with this update:

#### 1. You have custom file search patterns
Search patterns have been flattened and may no longer have arbitrary depth.
For example, you may need to change the following:
```yaml
fastqc:
    data:
        fn: 'fastqc_data.txt'
    zip:
        fn: '*_fastqc.zip'
```
to this:
```yaml
fastqc/data:
    fn: 'fastqc_data.txt'
fastqc/zip:
    fn: '*_fastqc.zip'
```
See the [documentation](http://multiqc.info/docs/#step-1-find-log-files) for instructions on how to write the new file search syntax.

See [`search_patterns.yaml`](multiqc/utils/search_patterns.yaml) for the new module search keys
and more examples.

####  2. You have custom plugins / modules / external code
To see what changes need to applied to your custom plugin code, please see the [MultiQC docs](http://multiqc.info/docs/#v1.0-updates).

#### New Modules:

* [**Adapter Removal**](https://github.com/mikkelschubert/adapterremoval)
    * AdapterRemoval v2 - rapid adapter trimming, identification, and read merging
* [**BUSCO**](http://busco.ezlab.org/)
    * New module for the `BUSCO v2` tool, used for assessing genome assembly and annotation completeness.
* [**Cluster Flow**](http://clusterflow.io)
    * Cluster Flow is a workflow tool for bioinformatics pipelines. The new module parses executed tool commands.
* [**RNA-SeQC**](http://archive.broadinstitute.org/cancer/cga/rna-seqc)
    * New module to parse output from RNA-SeQC, a java program which computes a series
    of quality control metrics for RNA-seq data.
* [**goleft indexcov**](https://github.com/brentp/goleft/tree/master/indexcov)
    * [goleft indexcov](https://github.com/brentp/goleft/tree/master/indexcov) uses the PED and ROC
    data files to create diagnostic plots of coverage per sample, helping to identify sample gender and coverage issues.
    * Thanks to @chapmanb and @brentp
* [**SortMeRNA**](http://bioinfo.lifl.fr/RNA/sortmerna/)
    * New module for `SortMeRNA`, commonly used for removing rRNA contamination from datasets.
    * Written by @bschiffthaler

#### Module updates:

* **Bcftools**
    * Fixed bug with display of indels when only one sample
* **Cutadapt**
    * Now takes the filename if the sample name is `-` (stdin). Thanks to @tdido
* **FastQC**
    * Data for the Sequence content plot can now be downloaded from reports as a JSON file.
* **FastQ Screen**
    * Rewritten plotting method for high sample numbers plot (~ > 20 samples)
    * Now shows counts for single-species hits and bins all multi-species hits
    * Allows plot to show proper percentage view for each sample, much easier to interpret.
* **HTSeq**
    * Fix bug where header lines caused module to crash
* **Picard**
    * New `RrbsSummaryMetrics` Submodule!
    * New `WgsMetrics` Submodule!
    * `CollectGcBiasMetrics` module now prints summary statistics to `multiqc_data` if found. Thanks to @ahvigil
* **Preseq**
    * Now trims the x axis to the point that meets 90% of `min(unique molecules)`.
  	Hopefully prevents ridiculous x axes without sacrificing too much useful information.
    * Allows to show estimated depth of coverage instead of less informative molecule counts
  	(see [details](http://multiqc.info/docs/#preseq)).
    * Plots dots with externally calculated real read counts (see [details](http://multiqc.info/docs/#preseq)).
* **Qualimap**
    * RNASeq Transcript Profile now has correct axis units. Thanks to @roryk
    * BamQC module now doesn't crash if reports don't have genome gc distributions
* **RSeQC**
    * Fixed Python3 error in Junction Saturation code
    * Fixed JS error for Junction Saturation that made the single-sample combined plot only show _All Junctions_

#### Core MultiQC updates:
* Change in module structure and import statements (see [details](http://multiqc.info/docs/#v1.0-updates)).
* Module file search has been rewritten (see above changes to configs)
    * Significant improvement in search speed (test dataset runs in approximately half the time)
    * More options for modules to find their logs, eg. filename and contents matching regexes (see the [docs](http://multiqc.info/docs/#step-1-find-log-files))
* Report plot data is now compressed, significantly reducing report filesizes.
* New `--ignore-samples` option to skip samples based on parsed sample name
    * Alternative to filtering by input filename, which doesn't always work
    * Also can use config vars `sample_names_ignore` (glob patterns) and `sample_names_ignore_re` (regex patterns).
* New `--sample-names` command line option to give file with alternative sample names
    * Allows one-click batch renaming in reports
* New `--cl_config` option to supply MultiQC config YAML directly on the command line.
* New config option to change numeric multiplier in General Stats
    * For example, if reports have few reads, can show `Thousands of Reads` instead of `Millions of Reads`
    * Set config options `read_count_multiplier`, `read_count_prefix` and `read_count_desc`
* Config options `decimalPoint_format` and `thousandsSep_format` now apply to tables as well as plots
    * By default, thosands will now be separated with a space and `.` used for decimal places.
* Tables now have a maximum-height by default and scroll within this.
    * Speeds up report rendering in the web browser and makes report less stupidly long with lots of samples
    * Button beneath table toggles full length if you want a zoomed-out view
    * Refactored and removed previous code to make the table header "float"
    * Set `config.collapse_tables` to `False` to disable table maximum-heights
* Bar graphs and heatmaps can now be zoomed in on
    * Interactive plots sometimes hide labels due to lack of space. These can now be zoomed in on to see specific samples in more detail.
* Report plots now load sequentially instead of all at once
    * Prevents the browser from locking up when large reports load
* Report plot and section HTML IDs are now sanitised and checked for duplicates
* New template available (called _sections_) which has faster loading
    * Only shows results from one module at a time
    * Makes big reports load in the browser much more quickly, but requires more clicking
    * Try it out by specifying `-t sections`
* Module sections tidied and refactored
    * New helper function `self.add_section()`
    * Sections hidden in nav if no title (no more need for the hacky `self.intro += `)
    * Content broken into `description`, `help` and `plot`, with automatic formatting
    * Empty module sections are now skipped in reports. No need to check if a plot function returns `None`!
    * Changes should be backwards-compatible
* Report plot data export code refactored
    * Now doesn't export hidden samples (uses HighCharts [export-csv](https://github.com/highcharts/export-csv) plugin)
* Handle error when `git` isn't installed on the system.
* Refactored colouring of table cells
    * Was previously done in the browser using [chroma.js](http://gka.github.io/chroma.js/)
    * Now done at report generation time using the [spectra](https://pypi.python.org/pypi/spectra) package
    * Should helpfully speed up report rendering time in the web browser, especially for large reports
* Docs updates (thanks to @varemo)
* Previously hidden log file `.multiqc.log` renamed to `multiqc.log` in `multiqc_data`
* Added option to load MultiQC config file from a path specified in the environment variable `MULTIQC_CONFIG_PATH`
* New table configuration options
    * `sortRows: False` prevents table rows from being sorted alphabetically
    * `col1_header` allows the default first column header to be changed from "Sample Name"
* Tables no longer show _Configure Columns_ and _Plot_ buttons if they only have a single column
* Custom content updates
    * New `custom_content`/`order` config option to specify order of Custom Content sections
    * Tables now use the header for the first column instead of always having `Sample Name`
    * JSON + YAML tables now remember order of table columns
    * Many minor bugfixes
* Line graphs and scatter graphs axis limits
    * If limits are specified, data exceeding this is no longer saved in report
    * Visually identical, but can make report file sizes considerable smaller in some cases
* Creating multiple plots without a config dict now works (previously just gave grey boxes in report)
* All changes are now tested on a Windows system, using [AppVeyor](https://ci.appveyor.com/project/ewels/multiqc/)
* Fixed rare error where some reports could get empty General Statistics tables when no data present.
* Fixed minor bug where config option `force: true` didn't work. Now you don't have to always specify `-f`!


---

## [MultiQC v0.9](https://github.com/ewels/MultiQC/releases/tag/v0.9) - 2016-12-21
A major new feature is released in v0.9 - support for _custom content_. This means
that MultiQC can now easily include output from custom scripts within reports without
the need for a new module or plugin. For more information, please see the
[MultiQC documentation](http://multiqc.info/docs/#custom-content).

#### New Modules:

* [**HTSeq**](http://www-huber.embl.de/HTSeq/doc/count.html)
    * New module for the `htseq-count` tool, often used in RNA-seq analysis.
* [**Prokka**](http://www.vicbioinformatics.com/software.prokka.shtml)
    * Prokka is a software tool for the rapid annotation of prokaryotic genomes.
* [**Slamdunk**](http://t-neumann.github.io/slamdunk/)
    * Slamdunk is a software tool to analyze SLAMSeq data.
* [**Peddy**](https://github.com/brentp/peddy)
    * Peddy calculates genotype :: pedigree correspondence checks, ancestry checks and sex checks using VCF files.

#### Module updates:

* **Cutadapt**
    * Fixed bug in General Stats table number for old versions of cutadapt (pre v1.7)
    * Added support for _really_ old cutadapt logs (eg. v.1.2)
* **FastQC**
    * New plot showing total overrepresented sequence percentages.
    * New option to parse a file containing a theoretical GC curve to display in the background.
        * Human & Mouse Genome / Transcriptome curves bundled, or make your own using
          [fastqcTheoreticalGC](https://github.com/mikelove/fastqcTheoreticalGC). See the
          [MultiQC docs](http://multiqc.info/docs/#fastqc) for more information.
* **featureCounts**
    * Added parsing checks and catch failures for when non-featureCounts files are picked up by accident
* **GATK**
    * Fixed logger error in VariantEval module.
* **Picard**
    * Fixed missing sample overwriting bug in `RnaSeqMetrics`
    * New feature to customise coverage shown from `HsMetrics` in General Statistics table
    see the [docs](http://multiqc.info/docs/#picard) for info).
    * Fixed compatibility problem with output from `CollectMultipleMetrics` for `CollectAlignmentSummaryMetrics`
* **Preseq**
    * Module now recognises output from `c_curve` mode.
* **RSeQC**
    * Made the gene body coverage plot show the percentage view by default
    * Made gene body coverage properly handle sample names
* **Samtools**
    * New module to show duplicate stats from `rmdup` logs
    * Fixed a couple of niggles in the idxstats plot
* **SnpEff**
    * Fixed swapped axis labels in the Variant Quality plot
* **STAR**
    * Fixed crash when there are 0 unmapped reads.
    * Sample name now taken from the directory name if no file prefix found.
* **Qualimap BamQC**
    * Add a line for pre-calculated reference genome GC content
    * Plot cumulative coverage for values above 50x, align with the coverage histogram.
    * New ability to customise coverage thresholds shown in General Statistics table
    (see the [docs](http://multiqc.info/docs/#qualimap) for info).

#### Core MultiQC updates:
* Support for _custom content_ (see top of release notes).
* New ninja report tool: make scatter plots of any two table columns!
* Plot data now saved in `multiqc_data` when 'flat' image plots are created
    * Allows you easily re-plot the data (eg. in Excel) for further downstream investigation
* Added _'Apply'_ button to Highlight / Rename / Hide.
    * These tools can become slow with large reports. This means that you can enter several
    things without having to wait for the report to replot each change.
* Report heatmaps can now be sorted by highlight
* New config options `decimalPoint_format` and `thousandsSep_format`
    * Allows you to change the default `1 234.56` number formatting for plots.
* New config option `top_modules` allows you to specify modules that should come at the top of the report
* Fixed bar plot bug where missing categories could shift data between samples
* Report title now printed in the side navigation
* Missing plot IDs added for easier plot exporting
* Stopped giving warnings about skipping directories (now a debug message)
* Added warnings in report about missing functionality for flat plots (exporting and toolbox)
* Export button has contextual text for images / data
* Fixed a bug where user config files were loaded twice
* Fixed bug where module order was random if `--module` or `--exclude` was used.
* Refactored code so that the order of modules can be changed in the user config
* Beefed up code + docs in scatter plots back end and multiple bar plots.
* Fixed a few back end nasties for Tables
    * Shared-key columns are no longer forced to share colour schemes
    * Fixed bug in lambda modified values when format string breaks
    * Supplying just data with no header information now works as advertised
* Improvements to back end code for bar plots
    * New `tt_decimals` and `tt_suffix` options for bar plots
    * Bar plots now support `yCeiling`, `yFloor` and `yMinRange`, as with line plots.
    * New option `hide_zero_cats:False` to force legends to be shown even when all data is 0
* General Stats _Showing x of y_ columns count is fixed on page load.
* Big code whitespace cleanup

---

## [MultiQC v0.8](https://github.com/ewels/MultiQC/releases/tag/v0.8) - 2016-09-26

#### New Modules:

* [**GATK**](https://software.broadinstitute.org/gatk/)
    * Added support for VariantEval reports, only parsing a little of the information
    in there so far, but it's a start.
    * Module originally written by @robinandeer at the [OBF Codefest](https://www.open-bio.org/wiki/Codefest_2016),
    finished off by @ewels
* [**Bcftools**](https://samtools.github.io/bcftools/)
* [**QUAST**](http://quast.bioinf.spbau.ru/)
    * QUAST is a tool for assessing de novo assemblies against reference genomes.

#### Module updates:

* **Bismark** now supports reports from `bam2nuc`, giving Cytosine coverage in General Stats.
* **Bowtie1**
    * Updated to try to find bowtie command before log, handle multiple logs in one file. Same as bowtie2.
* **FastQC**
    * Sample pass/warn/fail lists now display properly even with large numbers of samples
    * Sequence content heatmap display is better with many samples
* **Kallisto**
    * Now supports logs from SE data.
* **Picard**
    * `BaseDistributionByCycle` - new submodule! Written by @mlusignan
    * `RnaSeqMetrics` - new submodule! This one by @ewels ;)
    * `AlignmentSummaryMetrics` - another new submodule!
    * Fixed truncated files crash bug for Python 3 _(#306)_
* **Qualimap RNASeqQC**
    * Fixed parsing bug affecting counts in _Genomic Origin_ plot.
    * Module now works with European style thousand separators (`1.234,56` instead of `1,234.56`)
* **RSeQC**
    * `infer_experiment` - new submodule! Written by @Hammarn
* **Samtools**
    * `stats` submodule now has separate bar graph showing alignment scores
    * `flagstat` - new submodule! Written by @HLWiencko
    * `idxstats` - new submodule! This one by @ewels again

#### Core MultiQC updates:
* New `--export`/`-p` option to generate static images plot in `multiqc_plots` (`.png`, `.svg` and `.pdf`)
    * Configurable with `export_plots`, `plots_dir_name` and `export_plot_formats` config options
    * `--flat` option no longer saves plots in `multiqc_data/multiqc_plots`
* New `--comment`/`-b` flag to add a comment to the top of reports.
* New `--dirs-depth`/`-dd` flag to specify how many directories to prepend with `--dirs`/`-d`
    * Specifying a postive number will take that many directories from the end of the path
    * A negative number will take directories from the start of the path.
* Directory paths now appended before cleaning, so `fn_clean_exts` will now affect these names.
* New `custom_logo` attributes to add your own logo to reports.
* New `report_header_info` config option to add arbitrary information to the top of reports.
* New `--pdf` option to create a PDF report
    * Depends on [Pandoc](http://pandoc.org) being installed and is in a beta-stage currently.
    * Note that specifying this will make MultiQC use the `simple` template, giving a HTML report with
    much reduced functionality.
* New `fn_clean_sample_names` config option to turn off sample name cleaning
    * This will print the full filename for samples. Less pretty reports and rows
    on the General Statistics table won't line up, but can prevent overwriting.
* Table header defaults can now be set easily
* General Statistics table now hidden if empty.
* Some new defaults in the sample name cleaning
* Updated the `simple` template.
    * Now has no toolbox or nav, no JavaScript and is better suited for printing / PDFs.
    * New `config.simple_output` config flag so code knows when we're trying to avoid JS.
* Fixed some bugs with config settings (eg. template) being overwritten.
* NFS log file deletion bug fixed by @brainstorm (#265)
* Fixed bug in `--ignore` behaviour with directory names.
* Fixed nasty bug in beeswarm dot plots where sample names were mixed up (#278)
* Beeswarm header text is now more informative (sample count with more info on a tooltip)
* Beeswarm plots now work when reports have > 1000 samples
* Fixed some buggy behaviour in saving / loading report highlighting + renaming configs (#354)

Many thanks to those at the [OpenBio Codefest 2016](https://www.open-bio.org/wiki/Codefest_2016)
who worked on MultiQC projects.

---

## [MultiQC v0.7](https://github.com/ewels/MultiQC/releases/tag/v0.7) - 2016-07-04
#### Module updates:
* [**Kallisto**](https://pachterlab.github.io/kallisto/) - new module!
* **Picard**
    * Code refactored to make maintenance and additions easier.
    * Big update to `HsMetrics` parsing - more results shown in report, new plots (by @lpantano)
    * Updated `InsertSizeMetrics` to understand logs generated by `CollectMultipleMetrics` (#215)
    * Newlines in picard output. Fixed by @dakl
* **Samtools**
    * Code refactored
    * Rewrote the `samtools stats` code to display more stats in report with a beeswarm plot.
* **Qualimap**
    * Rewritten to use latest methods and fix bugs.
    * Added _Percentage Aligned_ column to general stats for `BamQC` module.
    * Extra table thresholds added by @avilella (hidden by default)
* **General Statistics**
    * Some tweaks to the display defaults (FastQC, Bismark, Qualimap, SnpEff)
    * Now possible to skip the General Statistics section of the report with `--exclude general_stats`
* **Cutadapt** module updated to recognise logs from old versions of cutadapt (<= v1.6)
* **Trimmomatic**
    * Now handles `,` decimal places in percentage values.
    * Can cope with line breaks in log files (see issue #212)
* **FastQC** refactored
    * Now skips zip files if the sample name has already been found. Speeds up MultiQC execution.
    * Code cleaned up. Parsing and data-structures standardised.
    * New popovers on Pass / Warn / Fail status bars showing sample names. Fast highlighting and hiding.
    * New column in General Stats (hidden by default) showing percentage of FastQC modules that failed.
* **SnpEff**
    * Search pattern now more generic, should match reports from others.
    * _Counts by Effect_ plot removed (had hundreds of categories, was fairly unusable).
    * `KeyError` bug fixed.
* **Samblaster** now gets sample name from `ID` instead of `SM` (@dakl)
* **Bowtie 2**
    * Now parses overall alignment rate as intended.
    * Now depends on even less log contents to work with more inputs.
* **MethylQA** now handles variable spacing in logs
* **featureCounts** now splits columns on tabs instead of whitespace, can handle filenames with spaces

#### Core MultiQC updates:
* **Galaxy**: MultiQC now available in Galax! Work by @devengineson / @yvanlebras / @cmonjeau
    * See it in the [Galaxy Toolshed](https://toolshed.g2.bx.psu.edu/view/engineson/multiqc/)
* **Heatmap**: New plot type!
* **Scatter Plot**: New plot type!
* **Download raw data** behind plots in reports! Available in the Export toolbox.
    * Choose from tab-separated, comma-separated and the complete JSON.
* **Table columns can be hidden** on page load (shown through _Configure Columns_)
    * Defaults are configurable using the `table_columns_visible` config option.
* **Beeswarm plot**: Added missing rename / highlight / hiding functionality.
* New `-l` / `--file-list` option: specify a file containing a **list of files** to search.
* **Updated HighCharts** to v4.2.5. Added option to export to JPEG.
* Can now **cancel execution** with a single `ctrl+c` rather than having to button mash
* More granular control of **skipping files** during scan (filename, dirname, path matching)
    * Fixed `--exclude` so that it works with directories as well as files
* **New _Clear_ button** in toolbox to bulk remove highlighting / renaming / hiding filters.
* Improved documentation about behaviour for large sample numbers.
* Handle YAML parsing errors for the config file more gracefully
* Removed empty columns from tables again
* Fixed bug in changing module search patterns, reported by @lweasel
* Added timeout parameter to version check to prevent hang on systems with long defaults
* Fixed table display bug in Firefox
* Fixed bug related to order in which config files are loaded
* Fixed bug that broke the _"Show only"_ toolbox feature with multiple names.
* Numerous other small bugs.


---

## [MultiQC v0.6](https://github.com/ewels/MultiQC/releases/tag/v0.6) - 2016-04-29
#### Module updates:
* New [Salmon](http://combine-lab.github.io/salmon/) module.
* New [Trimmomatic](http://www.usadellab.org/cms/?page=trimmomatic) module.
* New [Bamtools stats](https://github.com/pezmaster31/bamtools) module.
* New beeswarm plot type. General Stats table replaced with this when many samples in report.
* New RSeQC module: Actually a suite of 8 new modules supporting various outputs from RSeQC
* Rewrote bowtie2 module: Now better at parsing logs and tries to scrape input from wrapper logs.
* Made cutadapt show counts by default instead of obs/exp
* Added percentage view to Picard insert size plot

#### Core MultiQC updates:
* Dynamic plots now update their labels properly when changing datasets and to percentages
* Config files now loaded from working directory if present
* Started new docs describing how each module works
* Refactored featureCounts module. Now handles summaries describing multiple samples.
* Stopped using so many hidden files. `.multiqc.log` now called `multiqc.log`
* New `-c`/`--config` command line option to specify a MultiQC configuration file
* Can now load run-specific config files called `multiqc_config.yaml` in working directory
* Large code refactoring - moved plotting code out of `BaseModule` and into new `multiqc.plots` submodules
* Generalised code used to generate the General Stats table so that it can be used by modules
* Removed interactive report tour, replaced with a link to a youtube tutorial
* Made it possible to permanently hide the blue welcome message for all future reports
* New option to smooth data for line plots. Avoids mega-huge plots. Applied to SnpEff, RSeQC, Picard.

Bugfixes:
* Qualimap handles infinity symbol (thanks @chapmanb )
* Made SnpEff less fussy about required fields for making plots
* UTF-8 file paths handled properly in Py2.7+
* Extending two config variables wasn't working. Now fixed.
* Dragging the height bar of plots now works again.
* Plots now properly change y axis limits and labels when changing datasets
* Flat plots now have correct path in `default_dev` template

---

## [MultiQC v0.5](https://github.com/ewels/MultiQC/releases/tag/v0.5) - 2016-03-29
#### Module updates:
* New [Skewer](https://github.com/relipmoc/skewer) module, written by @dakl
* New [Samblaster](https://github.com/GregoryFaust/samblaster) module, written by @dakl
* New [Samtools stats](http://www.htslib.org/) module, written by @lpantano
* New [HiCUP](http://www.bioinformatics.babraham.ac.uk/projects/hicup/) module
* New [SnpEff](http://snpeff.sourceforge.net/) module
* New [methylQA](http://methylqa.sourceforge.net/) module

#### Core MultiQC updates:
* New "Flat" image plots, rendered at run time with MatPlotLib
    * By default, will use image plots if > 50 samples (set in config as `plots_flat_numseries`)
    * Means that _very_ large numbers of samples can be viewed in reports. _eg._ single cell data.
    * Templates can now specify their own plotting functions
    * Use `--flat` and `--interactive` to override this behaviour
* MultiQC added to `bioconda` (with help from @dakl)
* New plugin hook: `config_loaded`
* Plugins can now add new command line options (thanks to @robinandeer)
* Changed default data directory name from `multiqc_report_data` to `multiqc_data`
* Removed support for depreciated MultiQC_OSXApp
* Updated logging so that a verbose `multiqc_data/.multiqc.log` file is always written
* Now logs more stuff in verbose mode - command used, user configs and so on.
* Added a call to multiqc.info to check for new versions. Disable with config `no_version_check`
* Removed general stats manual row sorting.
* Made filename matching use glob unix style filename match patterns
* Everything (including the data directory) is now created in a temporary directory and moved when MultiQC is complete.
* A handful of performance updates for large analysis directories

---

## [MultiQC v0.4](https://github.com/ewels/MultiQC/releases/tag/v0.4) - 2016-02-16
* New `multiqc_sources.txt` which identifies the paths used to collect all report data for each sample
* Export parsed data as tab-delimited text, `JSON` or `YAML` using the new `-k`/`--data-format` command line option
* Updated HighCharts from `v4.2.2` to `v4.2.3`, fixes tooltip hover bug.
* Nicer export button. Now tied to the export toolbox, hopefully more intuitive.
* FastQC: Per base sequence content heatmap can now be clicked to show line graph for single sample
* FastQC: No longer show adapter contamination datasets with <= 0.1% contamination.
* Picard: Added support for `CollectOxoGMetrics` reports.
* Changed command line option `--name` to `--filename`
* `--name` also used for filename if `--filename` not specified.
* Hide samples toolbox now has switch to _show only_ matching samples
* New regex help box with examples added to report
* New button to copy general stats table to the clipboard
* General Stats table 'floating' header now sorts properly when scrolling
* Bugfix: MultiQC default_dev template now copies module assets properly
* Bufgix: General Stats table floating header now resizes properly when page width changes

---

## [MultiQC v0.3.2](https://github.com/ewels/MultiQC/releases/tag/v0.3.2) - 2016-02-08
* All modules now load their log file search parameters from a config
  file, allowing you to overwrite them using your user config file
    * This is useful if your analysis pipeline renames program outputs
* New Picard (sub)modules - Insert Size, GC Bias & HsMetrics
* New Qualimap (sub)module - RNA-Seq QC
* Made Picard MarkDups show percent by default instead of counts
* Added M-Bias plot to Bismark
* New option to stream report HTML to `stdout`
* Files can now be specified as well as directories
* New options to specify whether the parsed data directory should be created
    * command line flags: `--data` / `--no-data`
    * config option name: `make_data_dir`
* Fixed bug with incorrect path to installation dir config YAML file
* New toolbox drawer for bulk-exporting graph images
* Report side navigation can now be hidden to maximise horizontal space
* Mobile styling improved for narrow screen
* More vibrant colours in the general stats table
* General stats table numbers now left aligned
* Settings now saved and loaded to named localstorage locations
    * Simplified interface - no longer global / single report saving
    * Removed static file config. Solves JS error, no-one was doing this
    since we have standalone reports anyway.
* Added support for Python 3.5
* Fixed bug with module specific CSS / JS includes in some templates
* Made the 'ignore files' config use unix style file pattern matching
* Fixed some bugs in the FastQ Screen module
* Fixed some bugs in the FastQC module
* Fixed occasional general stats table bug
* Table sorting on sample names now works after renaming
* Bismark module restructure
    * Each report type now handled independently (alignment / dedup / meth extraction)
    * M-Bias plot now shows R1 and R2
* FastQC GC content plot now has option for counts or percentages
    * Allows comparison between samples with very different read counts
* Bugfix for reports javascript
    * Caused by updated to remotely loaded HighCharts export script
    * Export script now bundled with multiqc, so does not depend on internet connection
    * Other JS errors fixed in this work
* Bugfix for older FastQC reports - handle old style sequence dup data
* Bugfix for varying Tophat alignment report formats
* Bugfix for Qualimap RNA Seq reports with paired end data


---

## [MultiQC v0.3.1](https://github.com/ewels/MultiQC/releases/tag/v0.3.1) - 2015-11-04
* Hotfix patch to fix broken FastQC module (wasn't finding `.zip` files properly)
* General Stats table colours now flat. Should improve browser speed.
* Empty rows now hidden if appear due to column removal in general stats
* FastQC Kmer plot removed until we have something better to show.

---

## [MultiQC v0.3](https://github.com/ewels/MultiQC/releases/tag/v0.3) - 2015-11-04
* Lots of lovely new documentation!
* Child templates - easily customise specific parts of the default report template
* Plugin hooks - allow other tools to execute custom code during MultiQC execution
* New Preseq module
* New design for general statistics table (snazzy new background bars)
* Further development of toolbox
    * New button to clear all filters
    * Warnings when samples are hidden, plus empty plots and table cols are hidden
    * Active toolbar tab buttons are highlighted
* Lots of refactoring by @moonso to please the Pythonic gods
    * Switched to click instead of argparse to handle command line arguments
    * Code generally conforms to best practices better now.
* Now able to supply multiple directories to search for reports
* Logging output improved (now controlled by `-q` and `-v` for quiet and verbose)
* More HTML output dealt with by the base module, less left to the modules
    * Module introduction text
    * General statistics table now much easier to add to (new helper functions)
* Images, CSS and Javascript now included in HTML, meaning that there is a single
  report file to make sharing easier
* More accessible scrolling in the report - styled scrollbars and 'to top' button.
* Modules and templates now use setuptools entry points, facilitating plugins
  by other packages. Allows niche extensions whilst keeping the core codebase clean.
* The general stats table now has a sticky header row when scrolling, thanks to
  some new javascript wizardry...
* General stats columns can have a _shared key_ which allows common colour schemes
  and data ranges. For instance, all columns describing a read count will now share
  their scale across modules.
* General stats columns can be hidden and reordered with a new modal window.
* Plotting code refactored, reports with many samples (>50 by default) don't
  automatically render to avoid freezing the browser.
* Plots with highlighted and renamed samples now honour this when exporting to
  different file types.

---

## [MultiQC v0.2](https://github.com/ewels/MultiQC/releases/tag/v0.2) - 2015-09-18
* Code restructuring for nearly all modules. Common base module
  functions now handle many more functions (plots, config, file import)
    * See the [contributing notes](https://github.com/ewels/MultiQC/blob/master/CONTRIBUTING.md)
    for instructions on how to use these new helpers to make your own module
* New report toolbox - sample highlighting, renaming, hiding
    * Config is autosaved by default, can also export to a file for sharing
    * Interactive tour to help users find their way around
* New Tophat, Bowtie 2 and QualiMap modules
    * Thanks to @guillermo-carrasco for the QualiMap module
* Bowtie module now works
* New command line parameter `-d` prefixes sample names with the directory that
  they were found in. Allows duplicate filenames without being overwritten.
* Introduction walkthrough helps show what can be done in the report
* Now compatible with both Python 2 and Python 3
* Software version number now printed on command line properly, and in reports.
* Bugfix: FastQC doesn't break when only one report found
* Bugfix: FastQC seq content heatmap highlighting
* Many, many small bugfixes

---

## [MultiQC v0.1](https://github.com/ewels/MultiQC/releases/tag/v0.1) - 2015-09-01
* The first public release of MultiQC, after a month of development. Basic
structure in place and modules for FastQC, FastQ Screen, Cutadapt, Bismark,
STAR, Bowtie, Subread featureCounts and Picard MarkDuplicates. Approaching
stability, though still under fairly heavy development.<|MERGE_RESOLUTION|>--- conflicted
+++ resolved
@@ -69,14 +69,11 @@
 * Made `config.report_section_order` work for module sub-sections as well as just modules.
 * New config options `exclude_modules` and `run_modules` to complement `-e` and `-m` cli flags.
 * Command line output is now coloured by default :rainbow: (use `--no-ansi` to turn this off)
-<<<<<<< HEAD
 * Better launch comparability due to code refactoring by [@KerstenBreuer](https://github.com/KerstenBreuer) and [@ewels](https://github.com/ewels)
     * Windows support for base `multiqc` command
     * Support for running as a python module: `python -m multiqc .`
     * Support for running within a script: `import multiqc` and `multiqc.run('/path/to/files')`
-=======
 * Config option `custom_plot_config` now works for bargraph category configs as well ([#1044](https://github.com/ewels/MultiQC/issues/936))
->>>>>>> d4fb3a50
 
 #### Bug Fixes:
 * MultiQC now ignores all `.md5` files
