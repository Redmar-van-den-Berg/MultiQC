# MultiQC Version History

## MultiQC v1.6dev

Some of these updates are thanks to the efforts of people who attended the [NASPM](https://twitter.com/NordicGenomics) 2018 MultiQC hackathon session. Thanks to everyone who attended!

#### New Modules:
* [**fastp**](https://github.com/OpenGene/fastp)
    * An ultra-fast all-in-one FASTQ preprocessor (QC, adapters, trimming, filtering, splitting...)
    * Module started by [@florianduclot](https://github.com/florianduclot/) and completed by [@ewels](https://github.com/ewels/)
* [**hap.py**](https://github.com/Illumina/hap.py)
    * Hap.py is a set of programs based on htslib to benchmark variant calls against gold standard truth datasets
    * Module written by [@tsnowlan](https://github.com/tsnowlan/)
* [**Long Ranger**](https://support.10xgenomics.com/genome-exome/software/pipelines/latest/what-is-long-ranger)
    * Works with data from the 10X Genomics Chromium. Performs sample demultiplexing, barcode processing, alignment, quality control, variant calling, phasing, and structural variant calling.
    * Module written by [@remiolsen](https://github.com/remiolsen/)
* [**miRTrace**](__TBD__)
    * A quality control software for small RNA sequencing data.
    * Module written by [@chuan-wang](https://github.com/chuan-wang/)

#### Module updates:
* **BCFtools**
    * New plot showing SNP statistics versus quality of call from bcftools stats ([@MaxUlysse](https://github.com/MaxUlysse) and [@Rotholandus](https://github.com/Rotholandus))
* **BBMap**
    * Support added for BBDuk kmer-based adapter/contaminant filtering summary stats ([@boulund](https://github.com/boulund)
* **FastQC**
    * New read count plot, split into unique and duplicate reads if possible.
    * Help text added for all sections, mostly copied from the excellent FastQC help.
    * Sequence duplication plot rescaled
* **FastQ Screen**
    * Samples in large-sample-number plot are now sorted alphabetically ([@hassanfa](https://github.com/hassanfa)
* **MACS2**
    * Output is now more tolerant of missing data (no plot if no data)
* **Peddy**
    * Background samples now shown in ancestry PCA plot ([@roryk](https://github.com/roryk))
    * New plot showing sex checks versus het ratios, supporting unknowns ([@oyvinev](https://github.com/oyvinev))
* **Picard**
    * New submodule to handle `ValidateSamFile` reports ([@cpavanrun](https://github.com/cpavanrun))
    * WGSMetrics now add the mean and standard-deviation coverage to the general stats table (hidden) ([@cpavanrun](https://github.com/cpavanrun))
* **Preseq**
    * New config option to plot preseq plots with unique old coverage on the y axis instead of read count
    * Code refactoring by [@vladsaveliev](https://github.com/vladsaveliev)
* **QUAST**
    * Null values (`-`) in reports now handled properly. Bargraphs always shown despite varying thresholds. ([@vladsaveliev](https://github.com/vladsaveliev))
* **RNA-SeQC**
    * Don't create the report section for Gene Body Coverage if no data is given
* **Samtools**
    * Fixed edge case bug where MultiQC could crash if a sample had zero count coverage with idxstats.
<<<<<<< HEAD
* **Skewer**
    * Read length plot rescaled
=======
    * Adds % proper pairs to general stats table
>>>>>>> 11cd5c3f
* **Tophat**
    * Fixed bug where some samples could be given a blank sample name ([@lparsons](https://github.com/lparsons))
* **VerifyBamID**
    * Change column header help text for contamination to match percentage output ([@chapmanb](https://github.com/chapmanb))

#### New MultiQC Features:
* New config option `remove_sections` to skip specific report sections from modules
* Add `path_filters_exclude` to exclude certain files when running modules multiple times. You could previously only include certain files.
* New `exclude_*` keys for file search patterns
    * Have a subset of patterns to exclude otherwise detected files with, by filename or contents
* Command line options all now use mid-word hyphens (not a mix of hyphens and underscores)
    * Old underscore terms still maintained for backwards compatibility
* Flag `--view-tags` now works without requiring an "analysis directory".
* Removed Python dependency for `enum34` ([@boulund](https://github.com/boulund))
* Columns can be added to `General Stats` table for custom content/module.
* New `--ignore-symlinks` flag which will ignore symlinked directories and files.
* New `--no-megaqc-upload` flag which disables automatically uploading data to MegaQC

#### Bug Fixes
* Fix path_filters for top_modules/module_order configuration only selecting if *all* globs match. It now filters searches that match *any* glob.
* Empty sample names from cleaning are now no longer allowed
* Stop prepend_dirs set in the config from getting clobbered by an unpassed CLI option ([@tsnowlan](https://github.com/tsnowlan))
* Modules running multiple times now have multiple sets of columns in the General Statistics table again, instead of overwriting one another.
* Prevent tables from clobbering sorted row orders.
* Fix linegraph and scatter plots data conversion (sporadically the incorrect `ymax` was used to drop data points) ([@cpavanrun](https://github.com/cpavanrun))
* Adjusted behavior of ceiling and floor axis limits
* Adjusted multiple file search patterns to make them more specific
    * Prevents the wrong module from accidentally slurping up output from a different tool. By [@cpavanrun](https://github.com/cpavanrun) (see [PR #727](https://github.com/ewels/MultiQC/pull/727))


## [MultiQC v1.5](https://github.com/ewels/MultiQC/releases/tag/v1.5) - 2018-03-15

#### New Modules:
* [**HiCPro**](https://github.com/nservant/HiC-Pro) - New module!
    * HiCPro: Quality controls and processing of Hi-C
    * Module written by [@nservant](https://github.com/nservant),
* [**DeDup**](http://www.github.com/apeltzer/DeDup) - New module!
    * DeDup: Improved Duplicate Removal for merged/collapsed reads in ancient DNA analysis
    * Module written by [@apeltzer](https://github.com/apeltzer),
* [**Clip&Merge**](http://github.com/apeltzer/ClipAndMerge) - New module!
    * Clip&Merge: Adapter clipping and read merging for ancient DNA analysis
    * Module written by [@apeltzer](https://github.com/apeltzer),

#### Module updates:
* **bcl2fastq**
    * Catch `ZeroDivisionError` exceptions when there are 0 reads ([@aledj2](https://github.com/aledj2))
    * Add parsing of `TrimmedBases` and new General Stats column for % bases trimmed ([@matthdsm](https://github.com/matthdsm)).
* **BUSCO**
    * Fixed configuration bug that made all sample names become `'short'`
* **Custom Content**
    * Parsed tables now exported to `multiqc_data` files
* **Cutadapt**
    * Refactor parsing code to collect all length trimming plots
* **FastQC**
    * Fixed starting y-axis label for GC-content lineplot being incorrect.
* **HiCExplorer**
    * Updated to work with v2.0 release.
* **Homer**
    * Made parsing of `tagInfo.txt` file more resilient to variations in file format so that it works with new versions of Homer.
    * Kept order of chromosomes in coverage plot consistent.
* **Peddy**
    * Switch `Sex error` logic to `Correct sex` for better highlighting ([@aledj2](https://github.com/aledj2))
* **Picard**
    * Updated module and search patterns to recognise new output format from Picard version >= 2.16 and GATK output.
* **Qualimap BamQC**
    * Fixed bug where start of _Genome Fraction_ could have a step if target is 100% covered.
* **RNA-SeQC**
    * Added rRNA alignment stats to summary table [@Rolandde](https://github.com/Rolandde)
* **RSeqC**
    * Fixed read distribution plot by adding category for `other_intergenic` (thanks to [@moxgreen](https://github.com/moxgreen))
    * Fixed a dodgy plot title (Read GC content)
* **Supernova**
    * Added support for Supernova 2.0 reports. Fixed a TypeError bug when using txt reports only. Also a bug when parsing empty histogram files.

#### New MultiQC Features:
* Invalid choices for `--module` or `--exclude` now list the available modules alphabetically.
* Linting now checks for presence in `config.module_order` and tags.

#### Bug Fixes
* Excluding modules now works in combination with using module tags.
* Fixed edge-case bug where certain combinations of `output_fn_name` and `data_dir_name` could trigger a crash
* Conditional formatting - values are now longer double-labelled
* Made config option `extra_series` work in scatter plots the same way that it works for line plots
* Locked the `matplotlib` version to `v2.1.0` and below
    * Due to [two](https://github.com/matplotlib/matplotlib/issues/10476) [bugs](https://github.com/matplotlib/matplotlib/issues/10784) that appeared in `v2.2.0` - will remove this constraint when there's a new release that works again.


## [MultiQC v1.4](https://github.com/ewels/MultiQC/releases/tag/v1.4) - 2018-01-11

A slightly earlier-than-expected release due to a new problem with dependency packages that is breaking MultiQC installations since 2018-01-11.

#### New Modules:
* [**Sargasso**](http://statbio.github.io/Sargasso/)
    * Parses output from Sargasso - a tool to separate mixed-species RNA-seq reads according to their species of origin
    * Module written by [@hxin](https://github.com/hxin/)
* [**VerifyBAMID**](https://genome.sph.umich.edu/wiki/VerifyBamID)
    * Parses output from VerifyBAMID - a tool to detect contamination in BAM files.
    * Adds the `CHIPMIX` and `FREEMIX` columns to the general statistics table.
    * Module written by [@aledj2](https://github.com/aledj2/)

#### Module updates:
* **MACS2**
    * Updated to work with output from older versions of MACS2 by [@avilella](https://github.com/avilella/)
* **Peddy**
    * Add het check plot to suggest potential contamination by [@aledj2](https://github.com/aledj2)
* **Picard**
    * Picard HsMetrics `HS_PENALTY` plot now has correct axis labels
    * InsertSizeMetrics switches commas for points if it can't convert floats. Should help some european users.
* **QoRTs**
    * Added support for new style of output generated in the v1.3.0 release
* **Qualimap**
    * New `Error rate` column in General Statistics table, added by [@Cashalow](https://github.com/Cashalow/)
        * Hidden by default - customise your MultiQC config to always show this column (see [docs](http://multiqc.info/docs/#hiding-columns))
* **QUAST**
    * New option to customise the default display of contig count and length (eg. `bp` instead of `Mbp`).
    * See [documentation](http://multiqc.info/docs/#quast). Written by [@ewels](https://github.com/ewels/) and [@Cashalow](https://github.com/Cashalow/)
* **RSeQC**
    * Removed normalisation in Junction Saturation plot. Now raw counts instead of % of total junctions.

#### New MultiQC Features:
* Conditional formatting / highlighting of cell contents in tables
    * If you want to make values that match a criteria stand out more, you can now write custom rules and formatting instructions for tables.
    * For instructions, see [the documentation](http://multiqc.info/docs/#conditional-formatting)
* New `--lint` option which is strict about best-practices for writing new modules
    * Useful when writing new modules and code as it throws warnings
    * Currently only implemented for bar plots and a few other places. More linting coming soon...
* If MultiQC breaks and shows am error message, it now reports the filename of the last log it found
    * Hopefully this will help with debugging / finding dodgy input data

#### Bug Fixes
* Addressed new dependency error with conflicting package requirements
    * There was a conflict between the `networkx`, `colormath` and `spectra` releases.
    * I previously forced certain software versions to get around this, but `spectra` has now updated with the unfortunate effect of introducing a new dependency clash that halts installation.
* Fixed newly introduced bug where Custom Content MultiQC config file search patterns had been broken
* Updated pandoc command used in `--pdf` to work with new releases of Pandoc
* Made config `table_columns_visible` module name key matching case insensitive to make less frustrating


## [MultiQC v1.3](https://github.com/ewels/MultiQC/releases/tag/v1.3) - 2017-11-03

#### Breaking changes - custom search patterns
Only for users with custom search patterns for the `bowtie` or `star`: you will
need to update your config files - the `bowtie` search key is now `bowtie1`,
`star_genecounts` is now `star/genecounts`.

For users with custom modules - search patterns _must_ now conform to the search
pattern naming convention: `modulename` or `modulename/anything` (the search pattern
string beginning with the name of your module, anything you like after the first `/`).

#### New Modules:
* [**10X Supernova**](https://support.10xgenomics.com/de-novo-assembly/software/overview/welcome)
    * Parses statistics from the _de-novo_ Supernova software.
    * Module written by [@remiolsen](https://github.com/remiolsen/)
* [**BBMap**](https://sourceforge.net/projects/bbmap/)
    * Plot metrics from a number of BBMap tools, a suite of DNA/RNA mapping tools and utilities
    * Module written by [@boulund](https://github.com/boulund/) and [@epruesse](https://github.com/epruesse/)
* [**deepTools**](https://github.com/fidelram/deepTools) - new module!
    * Parse text output from `bamPEFragmentSize`, `estimateReadFiltering`, `plotCoverage`, `plotEnrichment`, and `plotFingerprint`
    * Module written by [@dpryan79](https://github.com/dpryan79/)
* [**Homer Tag Directory**](http://homer.ucsd.edu/homer/ngs/tagDir.html) - new submodule!
    * Module written by [@rdali](https://github.com/rdali/)
* [**illumina InterOp**](http://illumina.github.io/interop/index.html)
    * Module to parse metrics from illumina sequencing runs and demultiplexing, generated by the InterOp package
    * Module written by [@matthdsm](https://github.com/matthdsm/)
* [**RSEM**](https://deweylab.github.io/RSEM/) - new module!
    * Parse `.cnt` file comming from rsem-calculate-expression and plot read repartitions (Unalignable, Unique, Multi ...)
    * Module written by [@noirot](https://github.com/noirot/)
* [**HiCExplorer**](https://github.com/maxplanck-ie/HiCExplorer)
    * New module to parse the log files of `hicBuildMatrix`.
    * Module written by [@joachimwolff](https://github.com/joachimwolff/)

#### Module updates:
* **AfterQC**
    * Handle new output format where JSON summary key changed names.
* **bcl2fastq**
    * Clusters per sample plot now has tab where counts are categoried by lane.
* **GATK**
    * New submodule to handle Base Recalibrator stats, written by [@winni2k](https://github.com/winni2k/)
* **HiSAT2**
    * Fixed bug where plot title was incorrect if both SE and PE bargraphs were in one report
* **Picard HsMetrics**
    * Parsing code can now handle commas for decimal places
* **Preseq**
    * Updated odd file-search pattern that limited input files to 500kb
* **QoRTs**
    * Added new plots, new helptext and updated the module to produce a lot more output.
* **Qualimap BamQC**
    * Fixed edge-case bug where the refactored coverage plot code could raise an error from the `range` call.
* Documentation and link fixes for Slamdunk, GATK, bcl2fastq, Adapter Removal, FastQC and main docs
    * Many of these spotted and fixed by [@juliangehring](https://github.com/juliangehring/)
* Went through all modules and standardised plot titles
    * All plots should now have a title with the format _Module name: Plot name_

#### New MultiQC Features:
* New MultiQC docker image
    * Ready to use docker image now available at https://hub.docker.com/r/ewels/multiqc/ (200 MB)
    * Uses automated builds - pull `:latest` to get the development version, future releases will have stable tags.
    * Written by [@MaxUlysse](https://github.com/MaxUlysse/)
* New `module_order` config options allow modules to be run multiple times
    * Filters mean that a module can be run twice with different sets of files (eg. before and after trimming)
    * Custom module config parameters can be passed to module for each run
* File search refactored to only search for running modules
    * Makes search much faster when running with lots of files and limited modules
    * For example, if using `-m star` to only use the STAR module, all other file searches now skipped
* File search now warns if an unrecognised search type is given
* MultiQC now saves nearly all parsed data to a structured output file by default
    * See `multiqc_data/multiqc_data.json`
    * This can be turned off by setting `config.data_dump_file: false`
* Verbose logging when no log files found standardised. Less duplication in code and logs easier to read!
* New documentation section describing how to use MultiQC with Galaxy
* Using `shared_key: 'read_counts'` in table header configs now applies relevant defaults

#### Bug Fixes
* Installation problem caused by changes in upstream dependencies solved by stricter installation requirements
* Minor `default_dev` directory creation bug squashed
* Don't prepend the directory separator (`|`) to sample names with `-d` when there are no subdirs
* `yPlotLines` now works even if you don't set `width`


## [MultiQC v1.2](https://github.com/ewels/MultiQC/releases/tag/v1.2) - 2017-08-16

#### CodeFest 2017 Contributions
We had a fantastic group effort on MultiQC at the [2017 BOSC CodeFest](https://www.open-bio.org/wiki/Codefest_2017).
Many thanks to those involved!

#### New Modules:
* [**AfterQC**](https://github.com/OpenGene/AfterQC) - New module!
    * Added parsing of the _AfterQC_ json file data, with a plot of filtered reads.
    * Work by [@raonyguimaraes](https://github.com/raonyguimaraes)
* [**bcl2fastq**](https://support.illumina.com/sequencing/sequencing_software/bcl2fastq-conversion-software.html)
    * bcl2fastq can be used to both demultiplex data and convert BCL files to FASTQ file formats for downstream analysis
    * New module parses JSON output from recent versions and summarises some key statistics from the demultiplexing process.
    * Work by [@iimog](https://github.com/iimog) (with a little help from [@tbooth](https://github.com/tbooth) and [@ewels](https://github.com/ewels))
* [**leeHom**](https://github.com/grenaud/leeHom)
    * leeHom is a program for the Bayesian reconstruction of ancient DNA
* [**VCFTools**](https://vcftools.github.io)
    * Added initial support for VCFTools `relatedness2`
    * Added support for VCFTools `TsTv-by-count` `TsTv-by-qual` `TsTv-summary`
    * Module written by [@mwhamgenomics](https://github.com/mwhamgenomics)

#### Module updates:
* **FastQ Screen**
    * Gracefully handle missing data from very old FastQ Screen versions.
* **RNA-SeQC**
    * Add new transcript-associated reads plot.
* **Picard**
    * New submodule to handle output from `TargetedPcrMetrics`
* **Prokka**
    * Added parsing of the `# CRISPR arrays` data from Prokka when available ([@asetGem](https://github.com/asetGem))
* **Qualimap**
    * Some code refactoring to radically improve performance and run times, especially with high coverage datasets.
    * Fixed bug where _Cumulative coverage genome fraction_ plot could be truncated.

#### New MultiQC Features:
* New module help text
    * Lots of additional help text was written to make MultiQC report plots easier to interpret.
    * Updated modules:
        * Bowtie
        * Bowtie 2
        * Prokka
        * Qualimap
        * SnpEff
    * Elite team of help-writers:
        * [@tabwalsh](https://github.com/tabwalsh)
        * [@ddesvillechabrol](https://github.com/tabwalsh)
        * [@asetGem](https://github.com/asetGem)
* New config option `section_comments` allows you to add custom comments above specific sections in the report
* New `--tags` and `--view_tags` command line options
    * Modules can now be given tags (keywords) and filtered by those. So running `--tags RNA` will only run MultiQC modules related to RNA analysis.
    * Work by [@Hammarn](https://github.com/Hammarn)
* Back-end configuration options to specify the order of table columns
    * Modules and user configs can set priorities for columns to customise where they are displayed
    * Work by [@tbooth](https://github.com/tbooth)
* Added framework for proper unit testing
    * Previous start on unit tests tidied up, new blank template and tests for the `clean_sample_name` functionality.
    * Added to Travis and Appveyor for continuous integration testing.
    * Work by [@tbooth](https://github.com/tbooth)
* Bug fixes and refactoring of report configuration saving / loading
    * Discovered and fixed a bug where a report config could only be loaded once
    * Work by [@DennisSchwartz](https://github.com/DennisSchwartz)
* Table column row headers (sample names) can now be numeric-only.
    * Work by [@iimog](https://github.com/iimog)
* Improved sample name cleaning functionality
    * Added option `regex_keep` to clean filenames by _keeping_ the matching part of a pattern
    * Work by [@robinandeer](https://github.com/robinandeer)
* Handle error when invalid regexes are given in reports
    * Now have a nice toast error warning you and the invalid regexes are highlighted
    * Previously this just crashed the whole report without any warning
    * Work by [@robinandeer](https://github.com/robinandeer)
* Command line option `--dirs-depth` now sets `-d` to `True` (so now works even if `-d` isn't also specified).
* New config option `config.data_dump_file` to export as much data as possible to `multiqc_data/multiqc_data.json`
* New code to send exported JSON data to a a web server
    * This is in preparation for the upcoming MegaQC project. Stay tuned!

#### Bug Fixes:
* Specifying multiple config files with `-c`/`--config` now works as expected
    * Previously this would only read the last specified
* Fixed table rendering bug that affected Chrome v60 and IE7-11
    * Table cell background bars weren't showing up. Updated CSS to get around this rendering error.
* HTML ID cleanup now properly cleans strings so that they work with jQuery as expected.
* Made bar graph sample highlighting work properly again
* Config `custom_logo` paths can now be relative to the config file (or absolute as before)
* Report doesn't keep annoyingly telling you that toolbox changes haven't been applied
    * Now uses more subtle _toasts_ and only when you close the toolbox (not every click).
* Switching report toolbox options to regex mode now enables the _Apply_ button as it should.
* Sorting table columns with certain suffixes (eg. `13X`) no works properly (numerically)
* Fixed minor bug in line plot data smoothing (now works with unsorted keys)

---

## [MultiQC v1.1](https://github.com/ewels/MultiQC/releases/tag/v1.1) - 2017-07-18

#### New Modules:

* [**BioBloom Tools**](https://github.com/bcgsc/biobloom)
    * Create Bloom filters for a given reference and then to categorize sequences
* [**Conpair**](https://github.com/nygenome/Conpair)
    * Concordance and contamination estimator for tumor–normal pairs
* [**Disambiguate**](https://github.com/AstraZeneca-NGS/disambiguate)
    * Bargraph displaying the percentage of reads aligning to two different reference genomes.
* [**Flexbar**](https://github.com/seqan/flexbar)
    * Flexbar is a tool for flexible barcode and adapter removal.
* [**HISAT2**](https://ccb.jhu.edu/software/hisat2/)
    * New module for the HISAT2 aligner.
    * Made possible by updates to HISAT2 logging by @infphilo (requires `--new-summary` HISAT2 flag).
* [**HOMER**](http://homer.ucsd.edu/homer/)
    * Support for summary statistics from the `findPeaks` tool.
* [**Jellyfish**](http://www.cbcb.umd.edu/software/jellyfish/)
    * Histograms to estimate library complexity and coverage from k-mer content.
    * Module written by @vezzi
* [**MACS2**](https://github.com/taoliu/MACS)
    * Summary of redundant rate from MACS2 peak calling.
* [**QoRTs**](http://hartleys.github.io/QoRTs/)
    * QoRTs is toolkit for analysis, QC and data management of RNA-Seq datasets.
* [**THetA2**](http://compbio.cs.brown.edu/projects/theta/)
    * THeTA2 _(Tumor Heterogeneity Analysis)_ estimates tumour purity and clonal / subclonal copy number.

#### Module updates:

* **BCFtools**
    * Option to collapse complementary changes in substitutions plot, useful for non-strand specific experiments (thanks to @vladsaveliev)
* **Bismark**
    * M-Bias plots no longer show read 2 for single-end data.
* **Custom Content**
    * New option to print raw HTML content to the report.
* **FastQ Screen**
    * Fixed edge-case bug where many-sample plot broke if total number of reads was less than the subsample number.
    * Fixed incorrect logic of config option `fastqscreen_simpleplot` (thanks to @daler)
    * Organisms now alphabetically sorted in fancy plot so that order is nonrandom (thanks to @daler)
    * Fixed bug where `%No Hits` was missed in logs from recent versions of FastQ Screen.
* **HTSeq Counts**
    * Fixed but so that module still works when `--additional-attr` is specified in v0.8 HTSeq above (thanks to @nalcala)
* **Picard**
    * CollectInsertSize: Fixed bug that could make the General Statistics _Median Insert Size_ value incorrect.
    * Fixed error in sample name regex that left trailing `]` characters and was generally broken (thanks to @jyh1 for spotting this)
* **Preseq**
    * Improved plots display (thanks to @vladsaveliev)
* **Qualimap**
    * Only calculate bases over target coverage for values in General Statistics. Should give a speed increase for very high coverage datasets.
* **QUAST**
    * Module is now compatible with runs from [MetaQUAST](http://quast.sourceforge.net/metaquast) (thanks to @vladsaveliev)
* **RSeQC**
    * Changed default order of sections
    * Added config option to reorder and hide module report sections

#### New MultiQC features:

* If a report already exists, execution is no longer halted.
    * `_1` is appended to the filename, iterating if this also exists.
    * `-f`/`--force` still overwrites existing reports as before
    * Feature written by [@Hammarn](https://github.com/Hammarn)
* New ability to run modules multiple times in a single report
    * Each run can be given different configuration options, including filters for input files
    * For example, have FastQC after trimming as well as FastQC before trimming.
    * See the relevant [documentation](http://multiqc.info/docs/#order-of-modules) for more instructions.
* New option to customise the order of report _sections_
    * This is in addition / alternative to changing the order of module execution
    * Allows one module to have sections in multiple places (eg. Custom Content)
* Tables have new column options `floor`, `ceiling` and `minRange`.
* Reports show warning if JavaScript is disabled
* Config option `custom_logo` now works with file paths relative to config file directory and cwd.

#### Bug Fixes:

* Table headers now sort columns again after scrolling the table
* Fixed buggy table header tooltips
* Base `clean_s_name` function now strips excess whitespace.
* Line graphs don't smooth lines if not needed (number of points < maximum number allowed)
* PDF output now respects custom output directory.

---

## [MultiQC v1.0](https://github.com/ewels/MultiQC/releases/tag/v1.0) - 2017-05-17
Version 1.0! This release has been a long time coming and brings with it some fairly
major improvements in speed, report filesize and report performance. There's also
a bunch of new modules, more options, features and a whole lot of bug fixes.

The version number is being bumped up to 1.0 for a couple of reasons:

1. MultiQC is now _(hopefully)_ relatively stable. A number of facilities and users
   are now using it in a production setting and it's published. It feels like it
   probably deserves v1 status now somehow.
2. This update brings some fairly major changes which will break backwards
   compatibility for plugins. As such, semantic versioning suggests a change in
   major version number.

### Breaking Changes
For most people, you shouldn't have any problems upgrading. There are two
scenarios where you may need to make changes with this update:

#### 1. You have custom file search patterns
Search patterns have been flattened and may no longer have arbitrary depth.
For example, you may need to change the following:
```yaml
fastqc:
    data:
        fn: 'fastqc_data.txt'
    zip:
        fn: '*_fastqc.zip'
```
to this:
```yaml
fastqc/data:
    fn: 'fastqc_data.txt'
fastqc/zip:
    fn: '*_fastqc.zip'
```
See the [documentation](http://multiqc.info/docs/#step-1-find-log-files) for instructions on how to write the new file search syntax.

See [`search_patterns.yaml`](multiqc/utils/search_patterns.yaml) for the new module search keys
and more examples.

####  2. You have custom plugins / modules / external code
To see what changes need to applied to your custom plugin code, please see the [MultiQC docs](http://multiqc.info/docs/#v1.0-updates).

#### New Modules:

* [**Adapter Removal**](https://github.com/mikkelschubert/adapterremoval)
    * AdapterRemoval v2 - rapid adapter trimming, identification, and read merging
* [**BUSCO**](http://busco.ezlab.org/)
    * New module for the `BUSCO v2` tool, used for assessing genome assembly and annotation completeness.
* [**Cluster Flow**](http://clusterflow.io)
    * Cluster Flow is a workflow tool for bioinformatics pipelines. The new module parses executed tool commands.
* [**RNA-SeQC**](http://archive.broadinstitute.org/cancer/cga/rna-seqc)
    * New module to parse output from RNA-SeQC, a java program which computes a series
    of quality control metrics for RNA-seq data.
* [**goleft indexcov**](https://github.com/brentp/goleft/tree/master/indexcov)
    * [goleft indexcov](https://github.com/brentp/goleft/tree/master/indexcov) uses the PED and ROC
    data files to create diagnostic plots of coverage per sample, helping to identify sample gender and coverage issues.
    * Thanks to @chapmanb and @brentp
* [**SortMeRNA**](http://bioinfo.lifl.fr/RNA/sortmerna/)
    * New module for `SortMeRNA`, commonly used for removing rRNA contamination from datasets.
    * Written by @bschiffthaler

#### Module updates:

* **Bcftools**
    * Fixed bug with display of indels when only one sample
* **Cutadapt**
    * Now takes the filename if the sample name is `-` (stdin). Thanks to @tdido
* **FastQC**
    * Data for the Sequence content plot can now be downloaded from reports as a JSON file.
* **FastQ Screen**
    * Rewritten plotting method for high sample numbers plot (~ > 20 samples)
    * Now shows counts for single-species hits and bins all multi-species hits
    * Allows plot to show proper percentage view for each sample, much easier to interpret.
* **HTSeq**
    * Fix bug where header lines caused module to crash
* **Picard**
    * New `RrbsSummaryMetrics` Submodule!
    * New `WgsMetrics` Submodule!
    * `CollectGcBiasMetrics` module now prints summary statistics to `multiqc_data` if found. Thanks to @ahvigil
* **Preseq**
    * Now trims the x axis to the point that meets 90% of `min(unique molecules)`.
  	Hopefully prevents ridiculous x axes without sacrificing too much useful information.
    * Allows to show estimated depth of coverage instead of less informative molecule counts
  	(see [details](http://multiqc.info/docs/#preseq)).
    * Plots dots with externally calculated real read counts (see [details](http://multiqc.info/docs/#preseq)).
* **Qualimap**
    * RNASeq Transcript Profile now has correct axis units. Thanks to @roryk
    * BamQC module now doesn't crash if reports don't have genome gc distributions
* **RSeQC**
    * Fixed Python3 error in Junction Saturation code
    * Fixed JS error for Junction Saturation that made the single-sample combined plot only show _All Junctions_

#### Core MultiQC updates:
* Change in module structure and import statements (see [details](http://multiqc.info/docs/#v1.0-updates)).
* Module file search has been rewritten (see above changes to configs)
    * Significant improvement in search speed (test dataset runs in approximately half the time)
    * More options for modules to find their logs, eg. filename and contents matching regexes (see the [docs](http://multiqc.info/docs/#step-1-find-log-files))
* Report plot data is now compressed, significantly reducing report filesizes.
* New `--ignore-samples` option to skip samples based on parsed sample name
    * Alternative to filtering by input filename, which doesn't always work
    * Also can use config vars `sample_names_ignore` (glob patterns) and `sample_names_ignore_re` (regex patterns).
* New `--sample-names` command line option to give file with alternative sample names
    * Allows one-click batch renaming in reports
* New `--cl_config` option to supply MultiQC config YAML directly on the command line.
* New config option to change numeric multiplier in General Stats
    * For example, if reports have few reads, can show `Thousands of Reads` instead of `Millions of Reads`
    * Set config options `read_count_multiplier`, `read_count_prefix` and `read_count_desc`
* Config options `decimalPoint_format` and `thousandsSep_format` now apply to tables as well as plots
    * By default, thosands will now be separated with a space and `.` used for decimal places.
* Tables now have a maximum-height by default and scroll within this.
    * Speeds up report rendering in the web browser and makes report less stupidly long with lots of samples
    * Button beneath table toggles full length if you want a zoomed-out view
    * Refactored and removed previous code to make the table header "float"
    * Set `config.collapse_tables` to `False` to disable table maximum-heights
* Bar graphs and heatmaps can now be zoomed in on
    * Interactive plots sometimes hide labels due to lack of space. These can now be zoomed in on to see specific samples in more detail.
* Report plots now load sequentially instead of all at once
    * Prevents the browser from locking up when large reports load
* Report plot and section HTML IDs are now sanitised and checked for duplicates
* New template available (called _sections_) which has faster loading
    * Only shows results from one module at a time
    * Makes big reports load in the browser much more quickly, but requires more clicking
    * Try it out by specifying `-t sections`
* Module sections tidied and refactored
    * New helper function `self.add_section()`
    * Sections hidden in nav if no title (no more need for the hacky `self.intro += `)
    * Content broken into `description`, `help` and `plot`, with automatic formatting
    * Empty module sections are now skipped in reports. No need to check if a plot function returns `None`!
    * Changes should be backwards-compatible
* Report plot data export code refactored
    * Now doesn't export hidden samples (uses HighCharts [export-csv](https://github.com/highcharts/export-csv) plugin)
* Handle error when `git` isn't installed on the system.
* Refactored colouring of table cells
    * Was previously done in the browser using [chroma.js](http://gka.github.io/chroma.js/)
    * Now done at report generation time using the [spectra](https://pypi.python.org/pypi/spectra) package
    * Should helpfully speed up report rendering time in the web browser, especially for large reports
* Docs updates (thanks to @varemo)
* Previously hidden log file `.multiqc.log` renamed to `multiqc.log` in `multiqc_data`
* Added option to load MultiQC config file from a path specified in the environment variable `MULTIQC_CONFIG_PATH`
* New table configuration options
    * `sortRows: False` prevents table rows from being sorted alphabetically
    * `col1_header` allows the default first column header to be changed from "Sample Name"
* Tables no longer show _Configure Columns_ and _Plot_ buttons if they only have a single column
* Custom content updates
    * New `custom_content`/`order` config option to specify order of Custom Content sections
    * Tables now use the header for the first column instead of always having `Sample Name`
    * JSON + YAML tables now remember order of table columns
    * Many minor bugfixes
* Line graphs and scatter graphs axis limits
    * If limits are specified, data exceeding this is no longer saved in report
    * Visually identical, but can make report file sizes considerable smaller in some cases
* Creating multiple plots without a config dict now works (previously just gave grey boxes in report)
* All changes are now tested on a Windows system, using [AppVeyor](https://ci.appveyor.com/project/ewels/multiqc/)
* Fixed rare error where some reports could get empty General Statistics tables when no data present.
* Fixed minor bug where config option `force: true` didn't work. Now you don't have to always specify `-f`!


---

## [MultiQC v0.9](https://github.com/ewels/MultiQC/releases/tag/v0.9) - 2016-12-21
A major new feature is released in v0.9 - support for _custom content_. This means
that MultiQC can now easily include output from custom scripts within reports without
the need for a new module or plugin. For more information, please see the
[MultiQC documentation](http://multiqc.info/docs/#custom-content).

#### New Modules:

* [**HTSeq**](http://www-huber.embl.de/HTSeq/doc/count.html)
    * New module for the `htseq-count` tool, often used in RNA-seq analysis.
* [**Prokka**](http://www.vicbioinformatics.com/software.prokka.shtml)
    * Prokka is a software tool for the rapid annotation of prokaryotic genomes.
* [**Slamdunk**](http://t-neumann.github.io/slamdunk/)
    * Slamdunk is a software tool to analyze SLAMSeq data.
* [**Peddy**](https://github.com/brentp/peddy)
    * Peddy calculates genotype :: pedigree correspondence checks, ancestry checks and sex checks using VCF files.

#### Module updates:

* **Cutadapt**
    * Fixed bug in General Stats table number for old versions of cutadapt (pre v1.7)
    * Added support for _really_ old cutadapt logs (eg. v.1.2)
* **FastQC**
    * New plot showing total overrepresented sequence percentages.
    * New option to parse a file containing a theoretical GC curve to display in the background.
        * Human & Mouse Genome / Transcriptome curves bundled, or make your own using
          [fastqcTheoreticalGC](https://github.com/mikelove/fastqcTheoreticalGC). See the
          [MultiQC docs](http://multiqc.info/docs/#fastqc) for more information.
* **featureCounts**
    * Added parsing checks and catch failures for when non-featureCounts files are picked up by accident
* **GATK**
    * Fixed logger error in VariantEval module.
* **Picard**
    * Fixed missing sample overwriting bug in `RnaSeqMetrics`
    * New feature to customise coverage shown from `HsMetrics` in General Statistics table
    see the [docs](http://multiqc.info/docs/#picard) for info).
    * Fixed compatibility problem with output from `CollectMultipleMetrics` for `CollectAlignmentSummaryMetrics`
* **Preseq**
    * Module now recognises output from `c_curve` mode.
* **RSeQC**
    * Made the gene body coverage plot show the percentage view by default
    * Made gene body coverage properly handle sample names
* **Samtools**
    * New module to show duplicate stats from `rmdup` logs
    * Fixed a couple of niggles in the idxstats plot
* **SnpEff**
    * Fixed swapped axis labels in the Variant Quality plot
* **STAR**
    * Fixed crash when there are 0 unmapped reads.
    * Sample name now taken from the directory name if no file prefix found.
* **Qualimap BamQC**
    * Add a line for pre-calculated reference genome GC content
    * Plot cumulative coverage for values above 50x, align with the coverage histogram.
    * New ability to customise coverage thresholds shown in General Statistics table
    (see the [docs](http://multiqc.info/docs/#qualimap) for info).

#### Core MultiQC updates:
* Support for _custom content_ (see top of release notes).
* New ninja report tool: make scatter plots of any two table columns!
* Plot data now saved in `multiqc_data` when 'flat' image plots are created
    * Allows you easily re-plot the data (eg. in Excel) for further downstream investigation
* Added _'Apply'_ button to Highlight / Rename / Hide.
    * These tools can become slow with large reports. This means that you can enter several
    things without having to wait for the report to replot each change.
* Report heatmaps can now be sorted by highlight
* New config options `decimalPoint_format` and `thousandsSep_format`
    * Allows you to change the default `1 234.56` number formatting for plots.
* New config option `top_modules` allows you to specify modules that should come at the top of the report
* Fixed bar plot bug where missing categories could shift data between samples
* Report title now printed in the side navigation
* Missing plot IDs added for easier plot exporting
* Stopped giving warnings about skipping directories (now a debug message)
* Added warnings in report about missing functionality for flat plots (exporting and toolbox)
* Export button has contextual text for images / data
* Fixed a bug where user config files were loaded twice
* Fixed bug where module order was random if `--module` or `--exclude` was used.
* Refactored code so that the order of modules can be changed in the user config
* Beefed up code + docs in scatter plots back end and multiple bar plots.
* Fixed a few back end nasties for Tables
    * Shared-key columns are no longer forced to share colour schemes
    * Fixed bug in lambda modified values when format string breaks
    * Supplying just data with no header information now works as advertised
* Improvements to back end code for bar plots
    * New `tt_decimals` and `tt_suffix` options for bar plots
    * Bar plots now support `yCeiling`, `yFloor` and `yMinRange`, as with line plots.
    * New option `hide_zero_cats:False` to force legends to be shown even when all data is 0
* General Stats _Showing x of y_ columns count is fixed on page load.
* Big code whitespace cleanup

---

## [MultiQC v0.8](https://github.com/ewels/MultiQC/releases/tag/v0.8) - 2016-09-26

#### New Modules:

* [**GATK**](https://software.broadinstitute.org/gatk/)
    * Added support for VariantEval reports, only parsing a little of the information
    in there so far, but it's a start.
    * Module originally written by @robinandeer at the [OBF Codefest](https://www.open-bio.org/wiki/Codefest_2016),
    finished off by @ewels
* [**Bcftools**](https://samtools.github.io/bcftools/)
* [**QUAST**](http://quast.bioinf.spbau.ru/)
    * QUAST is a tool for assessing de novo assemblies against reference genomes.

#### Module updates:

* **Bismark** now supports reports from `bam2nuc`, giving Cytosine coverage in General Stats.
* **Bowtie1**
    * Updated to try to find bowtie command before log, handle multiple logs in one file. Same as bowtie2.
* **FastQC**
    * Sample pass/warn/fail lists now display properly even with large numbers of samples
    * Sequence content heatmap display is better with many samples
* **Kallisto**
    * Now supports logs from SE data.
* **Picard**
    * `BaseDistributionByCycle` - new submodule! Written by @mlusignan
    * `RnaSeqMetrics` - new submodule! This one by @ewels ;)
    * `AlignmentSummaryMetrics` - another new submodule!
    * Fixed truncated files crash bug for Python 3 _(#306)_
* **Qualimap RNASeqQC**
    * Fixed parsing bug affecting counts in _Genomic Origin_ plot.
    * Module now works with European style thousand separators (`1.234,56` instead of `1,234.56`)
* **RSeQC**
    * `infer_experiment` - new submodule! Written by @Hammarn
* **Samtools**
    * `stats` submodule now has separate bar graph showing alignment scores
    * `flagstat` - new submodule! Written by @HLWiencko
    * `idxstats` - new submodule! This one by @ewels again

#### Core MultiQC updates:
* New `--export`/`-p` option to generate static images plot in `multiqc_plots` (`.png`, `.svg` and `.pdf`)
    * Configurable with `export_plots`, `plots_dir_name` and `export_plot_formats` config options
    * `--flat` option no longer saves plots in `multiqc_data/multiqc_plots`
* New `--comment`/`-b` flag to add a comment to the top of reports.
* New `--dirs-depth`/`-dd` flag to specify how many directories to prepend with `--dirs`/`-d`
    * Specifying a postive number will take that many directories from the end of the path
    * A negative number will take directories from the start of the path.
* Directory paths now appended before cleaning, so `fn_clean_exts` will now affect these names.
* New `custom_logo` attributes to add your own logo to reports.
* New `report_header_info` config option to add arbitrary information to the top of reports.
* New `--pdf` option to create a PDF report
    * Depends on [Pandoc](http://pandoc.org) being installed and is in a beta-stage currently.
    * Note that specifying this will make MultiQC use the `simple` template, giving a HTML report with
    much reduced functionality.
* New `fn_clean_sample_names` config option to turn off sample name cleaning
    * This will print the full filename for samples. Less pretty reports and rows
    on the General Statistics table won't line up, but can prevent overwriting.
* Table header defaults can now be set easily
* General Statistics table now hidden if empty.
* Some new defaults in the sample name cleaning
* Updated the `simple` template.
    * Now has no toolbox or nav, no JavaScript and is better suited for printing / PDFs.
    * New `config.simple_output` config flag so code knows when we're trying to avoid JS.
* Fixed some bugs with config settings (eg. template) being overwritten.
* NFS log file deletion bug fixed by @brainstorm (#265)
* Fixed bug in `--ignore` behaviour with directory names.
* Fixed nasty bug in beeswarm dot plots where sample names were mixed up (#278)
* Beeswarm header text is now more informative (sample count with more info on a tooltip)
* Beeswarm plots now work when reports have > 1000 samples
* Fixed some buggy behaviour in saving / loading report highlighting + renaming configs (#354)

Many thanks to those at the [OpenBio Codefest 2016](https://www.open-bio.org/wiki/Codefest_2016)
who worked on MultiQC projects.

---

## [MultiQC v0.7](https://github.com/ewels/MultiQC/releases/tag/v0.7) - 2016-07-04
#### Module updates:
* [**Kallisto**](https://pachterlab.github.io/kallisto/) - new module!
* **Picard**
    * Code refactored to make maintenance and additions easier.
    * Big update to `HsMetrics` parsing - more results shown in report, new plots (by @lpantano)
    * Updated `InsertSizeMetrics` to understand logs generated by `CollectMultipleMetrics` (#215)
    * Newlines in picard output. Fixed by @dakl
* **Samtools**
    * Code refactored
    * Rewrote the `samtools stats` code to display more stats in report with a beeswarm plot.
* **Qualimap**
    * Rewritten to use latest methods and fix bugs.
    * Added _Percentage Aligned_ column to general stats for `BamQC` module.
    * Extra table thresholds added by @avilella (hidden by default)
* **General Statistics**
    * Some tweaks to the display defaults (FastQC, Bismark, Qualimap, SnpEff)
    * Now possible to skip the General Statistics section of the report with `--exclude general_stats`
* **Cutadapt** module updated to recognise logs from old versions of cutadapt (<= v1.6)
* **Trimmomatic**
    * Now handles `,` decimal places in percentage values.
    * Can cope with line breaks in log files (see issue #212)
* **FastQC** refactored
    * Now skips zip files if the sample name has already been found. Speeds up MultiQC execution.
    * Code cleaned up. Parsing and data-structures standardised.
    * New popovers on Pass / Warn / Fail status bars showing sample names. Fast highlighting and hiding.
    * New column in General Stats (hidden by default) showing percentage of FastQC modules that failed.
* **SnpEff**
    * Search pattern now more generic, should match reports from others.
    * _Counts by Effect_ plot removed (had hundreds of categories, was fairly unusable).
    * `KeyError` bug fixed.
* **Samblaster** now gets sample name from `ID` instead of `SM` (@dakl)
* **Bowtie 2**
    * Now parses overall alignment rate as intended.
    * Now depends on even less log contents to work with more inputs.
* **MethylQA** now handles variable spacing in logs
* **featureCounts** now splits columns on tabs instead of whitespace, can handle filenames with spaces

#### Core MultiQC updates:
* **Galaxy**: MultiQC now available in Galax! Work by @devengineson / @yvanlebras / @cmonjeau
    * See it in the [Galaxy Toolshed](https://toolshed.g2.bx.psu.edu/view/engineson/multiqc/)
* **Heatmap**: New plot type!
* **Scatter Plot**: New plot type!
* **Download raw data** behind plots in reports! Available in the Export toolbox.
    * Choose from tab-separated, comma-separated and the complete JSON.
* **Table columns can be hidden** on page load (shown through _Configure Columns_)
    * Defaults are configurable using the `table_columns_visible` config option.
* **Beeswarm plot**: Added missing rename / highlight / hiding functionality.
* New `-l` / `--file-list` option: specify a file containing a **list of files** to search.
* **Updated HighCharts** to v4.2.5. Added option to export to JPEG.
* Can now **cancel execution** with a single `ctrl+c` rather than having to button mash
* More granular control of **skipping files** during scan (filename, dirname, path matching)
    * Fixed `--exclude` so that it works with directories as well as files
* **New _Clear_ button** in toolbox to bulk remove highlighting / renaming / hiding filters.
* Improved documentation about behaviour for large sample numbers.
* Handle YAML parsing errors for the config file more gracefully
* Removed empty columns from tables again
* Fixed bug in changing module search patterns, reported by @lweasel
* Added timeout parameter to version check to prevent hang on systems with long defaults
* Fixed table display bug in Firefox
* Fixed bug related to order in which config files are loaded
* Fixed bug that broke the _"Show only"_ toolbox feature with multiple names.
* Numerous other small bugs.


---

## [MultiQC v0.6](https://github.com/ewels/MultiQC/releases/tag/v0.6) - 2016-04-29
#### Module updates:
* New [Salmon](http://combine-lab.github.io/salmon/) module.
* New [Trimmomatic](http://www.usadellab.org/cms/?page=trimmomatic) module.
* New [Bamtools stats](https://github.com/pezmaster31/bamtools) module.
* New beeswarm plot type. General Stats table replaced with this when many samples in report.
* New RSeQC module: Actually a suite of 8 new modules supporting various outputs from RSeQC
* Rewrote bowtie2 module: Now better at parsing logs and tries to scrape input from wrapper logs.
* Made cutadapt show counts by default instead of obs/exp
* Added percentage view to Picard insert size plot

#### Core MultiQC updates:
* Dynamic plots now update their labels properly when changing datasets and to percentages
* Config files now loaded from working directory if present
* Started new docs describing how each module works
* Refactored featureCounts module. Now handles summaries describing multiple samples.
* Stopped using so many hidden files. `.multiqc.log` now called `multiqc.log`
* New `-c`/`--config` command line option to specify a MultiQC configuration file
* Can now load run-specific config files called `multiqc_config.yaml` in working directory
* Large code refactoring - moved plotting code out of `BaseModule` and into new `multiqc.plots` submodules
* Generalised code used to generate the General Stats table so that it can be used by modules
* Removed interactive report tour, replaced with a link to a youtube tutorial
* Made it possible to permanently hide the blue welcome message for all future reports
* New option to smooth data for line plots. Avoids mega-huge plots. Applied to SnpEff, RSeQC, Picard.

Bugfixes:
* Qualimap handles infinity symbol (thanks @chapmanb )
* Made SnpEff less fussy about required fields for making plots
* UTF-8 file paths handled properly in Py2.7+
* Extending two config variables wasn't working. Now fixed.
* Dragging the height bar of plots now works again.
* Plots now properly change y axis limits and labels when changing datasets
* Flat plots now have correct path in `default_dev` template

---

## [MultiQC v0.5](https://github.com/ewels/MultiQC/releases/tag/v0.5) - 2016-03-29
#### Module updates:
* New [Skewer](https://github.com/relipmoc/skewer) module, written by @dakl
* New [Samblaster](https://github.com/GregoryFaust/samblaster) module, written by @dakl
* New [Samtools stats](http://www.htslib.org/) module, written by @lpantano
* New [HiCUP](http://www.bioinformatics.babraham.ac.uk/projects/hicup/) module
* New [SnpEff](http://snpeff.sourceforge.net/) module
* New [methylQA](http://methylqa.sourceforge.net/) module

#### Core MultiQC updates:
* New "Flat" image plots, rendered at run time with MatPlotLib
    * By default, will use image plots if > 50 samples (set in config as `plots_flat_numseries`)
    * Means that _very_ large numbers of samples can be viewed in reports. _eg._ single cell data.
    * Templates can now specify their own plotting functions
    * Use `--flat` and `--interactive` to override this behaviour
* MultiQC added to `bioconda` (with help from @dakl)
* New plugin hook: `config_loaded`
* Plugins can now add new command line options (thanks to @robinandeer)
* Changed default data directory name from `multiqc_report_data` to `multiqc_data`
* Removed support for depreciated MultiQC_OSXApp
* Updated logging so that a verbose `multiqc_data/.multiqc.log` file is always written
* Now logs more stuff in verbose mode - command used, user configs and so on.
* Added a call to multiqc.info to check for new versions. Disable with config `no_version_check`
* Removed general stats manual row sorting.
* Made filename matching use glob unix style filename match patterns
* Everything (including the data directory) is now created in a temporary directory and moved when MultiQC is complete.
* A handful of performance updates for large analysis directories

---

## [MultiQC v0.4](https://github.com/ewels/MultiQC/releases/tag/v0.4) - 2016-02-16
* New `multiqc_sources.txt` which identifies the paths used to collect all report data for each sample
* Export parsed data as tab-delimited text, `JSON` or `YAML` using the new `-k`/`--data-format` command line option
* Updated HighCharts from `v4.2.2` to `v4.2.3`, fixes tooltip hover bug.
* Nicer export button. Now tied to the export toolbox, hopefully more intuitive.
* FastQC: Per base sequence content heatmap can now be clicked to show line graph for single sample
* FastQC: No longer show adapter contamination datasets with <= 0.1% contamination.
* Picard: Added support for `CollectOxoGMetrics` reports.
* Changed command line option `--name` to `--filename`
* `--name` also used for filename if `--filename` not specified.
* Hide samples toolbox now has switch to _show only_ matching samples
* New regex help box with examples added to report
* New button to copy general stats table to the clipboard
* General Stats table 'floating' header now sorts properly when scrolling
* Bugfix: MultiQC default_dev template now copies module assets properly
* Bufgix: General Stats table floating header now resizes properly when page width changes

---

## [MultiQC v0.3.2](https://github.com/ewels/MultiQC/releases/tag/v0.3.2) - 2016-02-08
* All modules now load their log file search parameters from a config
  file, allowing you to overwrite them using your user config file
    * This is useful if your analysis pipeline renames program outputs
* New Picard (sub)modules - Insert Size, GC Bias & HsMetrics
* New Qualimap (sub)module - RNA-Seq QC
* Made Picard MarkDups show percent by default instead of counts
* Added M-Bias plot to Bismark
* New option to stream report HTML to `stdout`
* Files can now be specified as well as directories
* New options to specify whether the parsed data directory should be created
    * command line flags: `--data` / `--no-data`
    * config option name: `make_data_dir`
* Fixed bug with incorrect path to installation dir config YAML file
* New toolbox drawer for bulk-exporting graph images
* Report side navigation can now be hidden to maximise horizontal space
* Mobile styling improved for narrow screen
* More vibrant colours in the general stats table
* General stats table numbers now left aligned
* Settings now saved and loaded to named localstorage locations
    * Simplified interface - no longer global / single report saving
    * Removed static file config. Solves JS error, no-one was doing this
    since we have standalone reports anyway.
* Added support for Python 3.5
* Fixed bug with module specific CSS / JS includes in some templates
* Made the 'ignore files' config use unix style file pattern matching
* Fixed some bugs in the FastQ Screen module
* Fixed some bugs in the FastQC module
* Fixed occasional general stats table bug
* Table sorting on sample names now works after renaming
* Bismark module restructure
    * Each report type now handled independently (alignment / dedup / meth extraction)
    * M-Bias plot now shows R1 and R2
* FastQC GC content plot now has option for counts or percentages
    * Allows comparison between samples with very different read counts
* Bugfix for reports javascript
    * Caused by updated to remotely loaded HighCharts export script
    * Export script now bundled with multiqc, so does not depend on internet connection
    * Other JS errors fixed in this work
* Bugfix for older FastQC reports - handle old style sequence dup data
* Bugfix for varying Tophat alignment report formats
* Bugfix for Qualimap RNA Seq reports with paired end data


---

## [MultiQC v0.3.1](https://github.com/ewels/MultiQC/releases/tag/v0.3.1) - 2015-11-04
* Hotfix patch to fix broken FastQC module (wasn't finding `.zip` files properly)
* General Stats table colours now flat. Should improve browser speed.
* Empty rows now hidden if appear due to column removal in general stats
* FastQC Kmer plot removed until we have something better to show.

---

## [MultiQC v0.3](https://github.com/ewels/MultiQC/releases/tag/v0.3) - 2015-11-04
* Lots of lovely new documentation!
* Child templates - easily customise specific parts of the default report template
* Plugin hooks - allow other tools to execute custom code during MultiQC execution
* New Preseq module
* New design for general statistics table (snazzy new background bars)
* Further development of toolbox
    * New button to clear all filters
    * Warnings when samples are hidden, plus empty plots and table cols are hidden
    * Active toolbar tab buttons are highlighted
* Lots of refactoring by @moonso to please the Pythonic gods
    * Switched to click instead of argparse to handle command line arguments
    * Code generally conforms to best practices better now.
* Now able to supply multiple directories to search for reports
* Logging output improved (now controlled by `-q` and `-v` for quiet and verbose)
* More HTML output dealt with by the base module, less left to the modules
    * Module introduction text
    * General statistics table now much easier to add to (new helper functions)
* Images, CSS and Javascript now included in HTML, meaning that there is a single
  report file to make sharing easier
* More accessible scrolling in the report - styled scrollbars and 'to top' button.
* Modules and templates now use setuptools entry points, facilitating plugins
  by other packages. Allows niche extensions whilst keeping the core codebase clean.
* The general stats table now has a sticky header row when scrolling, thanks to
  some new javascript wizardry...
* General stats columns can have a _shared key_ which allows common colour schemes
  and data ranges. For instance, all columns describing a read count will now share
  their scale across modules.
* General stats columns can be hidden and reordered with a new modal window.
* Plotting code refactored, reports with many samples (>50 by default) don't
  automatically render to avoid freezing the browser.
* Plots with highlighted and renamed samples now honour this when exporting to
  different file types.

---

## [MultiQC v0.2](https://github.com/ewels/MultiQC/releases/tag/v0.2) - 2015-09-18
* Code restructuring for nearly all modules. Common base module
  functions now handle many more functions (plots, config, file import)
    * See the [contributing notes](https://github.com/ewels/MultiQC/blob/master/CONTRIBUTING.md)
    for instructions on how to use these new helpers to make your own module
* New report toolbox - sample highlighting, renaming, hiding
    * Config is autosaved by default, can also export to a file for sharing
    * Interactive tour to help users find their way around
* New Tophat, Bowtie 2 and QualiMap modules
    * Thanks to @guillermo-carrasco for the QualiMap module
* Bowtie module now works
* New command line parameter `-d` prefixes sample names with the directory that
  they were found in. Allows duplicate filenames without being overwritten.
* Introduction walkthrough helps show what can be done in the report
* Now compatible with both Python 2 and Python 3
* Software version number now printed on command line properly, and in reports.
* Bugfix: FastQC doesn't break when only one report found
* Bugfix: FastQC seq content heatmap highlighting
* Many, many small bugfixes

---

## [MultiQC v0.1](https://github.com/ewels/MultiQC/releases/tag/v0.1) - 2015-09-01
* The first public release of MultiQC, after a month of development. Basic
structure in place and modules for FastQC, FastQ Screen, Cutadapt, Bismark,
STAR, Bowtie, Subread featureCounts and Picard MarkDuplicates. Approaching
stability, though still under fairly heavy development.<|MERGE_RESOLUTION|>--- conflicted
+++ resolved
@@ -46,12 +46,9 @@
     * Don't create the report section for Gene Body Coverage if no data is given
 * **Samtools**
     * Fixed edge case bug where MultiQC could crash if a sample had zero count coverage with idxstats.
-<<<<<<< HEAD
+    * Adds % proper pairs to general stats table
 * **Skewer**
     * Read length plot rescaled
-=======
-    * Adds % proper pairs to general stats table
->>>>>>> 11cd5c3f
 * **Tophat**
     * Fixed bug where some samples could be given a blank sample name ([@lparsons](https://github.com/lparsons))
 * **VerifyBamID**
